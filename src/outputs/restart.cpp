//========================================================================================
// AthenaXXX astrophysical plasma code
// Copyright(C) 2020 James M. Stone <jmstone@ias.edu> and the Athena code team
// Licensed under the 3-clause BSD License (the "LICENSE")
//========================================================================================
//! \file restart.cpp
//! \brief writes restart files

#include <sys/stat.h>  // mkdir

#include <algorithm>
#include <cstdio>      // fwrite(), fclose(), fopen(), fnprintf(), snprintf()
#include <cstdlib>
#include <iomanip>
#include <iostream>
#include <sstream>
#include <string>
#include <utility> // make_pair

#include "athena.hpp"
#include "coordinates/cell_locations.hpp"
#include "geodesic-grid/geodesic_grid.hpp"
#include "globals.hpp"
#include "mesh/mesh.hpp"
#include "hydro/hydro.hpp"
#include "mhd/mhd.hpp"
#include "coordinates/adm.hpp"
#include "z4c/compact_object_tracker.hpp"
#include "z4c/z4c.hpp"
#include "radiation/radiation.hpp"
#include "srcterms/turb_driver.hpp"
<<<<<<< HEAD
//#include "outputs.hpp"
=======
#include "outputs.hpp"
#include "pgen/zoom.hpp"
>>>>>>> f7a813a8

//----------------------------------------------------------------------------------------
// ctor: also calls BaseTypeOutput base class constructor

RestartOutput::RestartOutput(ParameterInput *pin, Mesh *pm, OutputParameters op) :
  BaseTypeOutput(pin, pm, op) {
  // create directories for outputs. Comments in binary.cpp constructor explain why
  mkdir("rst",0775);
}

//----------------------------------------------------------------------------------------
// RestartOutput::LoadOutputData()
// overload of standard load data function specific to restarts.  Loads dependent
// variables, including ghost zones.

void RestartOutput::LoadOutputData(Mesh *pm) {
  // get spatial dimensions of arrays, including ghost zones
  auto &indcs = pm->pmb_pack->pmesh->mb_indcs;
  int nout1 = indcs.nx1 + 2*(indcs.ng);
  int nout2 = (indcs.nx2 > 1)? (indcs.nx2 + 2*(indcs.ng)) : 1;
  int nout3 = (indcs.nx3 > 1)? (indcs.nx3 + 2*(indcs.ng)) : 1;
  int nmb = pm->pmb_pack->nmb_thispack;

  // calculate total number of CC variables
  hydro::Hydro* phydro = pm->pmb_pack->phydro;
  mhd::MHD* pmhd = pm->pmb_pack->pmhd;
  adm::ADM* padm = pm->pmb_pack->padm;
  z4c::Z4c* pz4c = pm->pmb_pack->pz4c;
  radiation::Radiation* prad = pm->pmb_pack->prad;
  TurbulenceDriver* pturb=pm->pmb_pack->pturb;
  // zoom::Zoom* pzoom = pm->pmb_pack->pzoom;
  int nhydro=0, nmhd=0, nrad=0, nforce=3, nadm=0, nz4c=0;
  if (phydro != nullptr) {
    nhydro = phydro->nhydro + phydro->nscalars;
  }
  if (pmhd != nullptr) {
    nmhd = pmhd->nmhd + pmhd->nscalars;
  }
  if (pz4c != nullptr) {
    nz4c = pz4c->nz4c;
  } else if (padm != nullptr) {
    nadm = padm->nadm;
  }
  // if the spacetime is evolved, we do not need to checkpoint/recover the ADM variables
  if (prad != nullptr) {
    nrad = prad->prgeo->nangles;
  }

  // Note for restarts, outarrays are dimensioned (m,n,k,j,i)
  if (phydro != nullptr) {
    Kokkos::realloc(outarray_hyd, nmb, nhydro, nout3, nout2, nout1);
    Kokkos::deep_copy(outarray_hyd, Kokkos::subview(phydro->u0, std::make_pair(0,nmb),
                      Kokkos::ALL, Kokkos::ALL, Kokkos::ALL, Kokkos::ALL));
  }
  if (pmhd != nullptr) {
    Kokkos::realloc(outarray_mhd, nmb, nmhd, nout3, nout2, nout1);
    Kokkos::deep_copy(outarray_mhd, Kokkos::subview(pmhd->u0, std::make_pair(0,nmb),
                      Kokkos::ALL, Kokkos::ALL, Kokkos::ALL, Kokkos::ALL));
    Kokkos::realloc(outfield.x1f, nmb, nout3, nout2, nout1+1);
    Kokkos::deep_copy(outfield.x1f, Kokkos::subview(pmhd->b0.x1f, std::make_pair(0,nmb),
                      Kokkos::ALL, Kokkos::ALL, Kokkos::ALL));
    Kokkos::realloc(outfield.x2f, nmb, nout3, nout2+1, nout1);
    Kokkos::deep_copy(outfield.x2f, Kokkos::subview(pmhd->b0.x2f, std::make_pair(0,nmb),
                      Kokkos::ALL, Kokkos::ALL, Kokkos::ALL));
    Kokkos::realloc(outfield.x3f, nmb, nout3+1, nout2, nout1);
    Kokkos::deep_copy(outfield.x3f, Kokkos::subview(pmhd->b0.x3f, std::make_pair(0,nmb),
                      Kokkos::ALL, Kokkos::ALL, Kokkos::ALL));
  }
  if (prad != nullptr) {
    Kokkos::realloc(outarray_rad, nmb, nrad, nout3, nout2, nout1);
    Kokkos::deep_copy(outarray_rad, Kokkos::subview(prad->i0, std::make_pair(0,nmb),
                      Kokkos::ALL, Kokkos::ALL, Kokkos::ALL, Kokkos::ALL));
  }
  if (pturb != nullptr) {
    Kokkos::realloc(outarray_force, nmb, nforce, nout3, nout2, nout1);
    Kokkos::deep_copy(outarray_force, Kokkos::subview(pturb->force, std::make_pair(0,nmb),
                      Kokkos::ALL, Kokkos::ALL, Kokkos::ALL, Kokkos::ALL));
  }
  if (pz4c != nullptr) {
    Kokkos::realloc(outarray_z4c, nmb, nz4c, nout3, nout2, nout1);
    Kokkos::deep_copy(outarray_z4c, Kokkos::subview(pz4c->u0, std::make_pair(0,nmb),
                      Kokkos::ALL, Kokkos::ALL, Kokkos::ALL, Kokkos::ALL));
  } else if (padm != nullptr) {
    Kokkos::realloc(outarray_adm, nmb, nadm, nout3, nout2, nout1);
    Kokkos::deep_copy(outarray_adm, Kokkos::subview(padm->u_adm, std::make_pair(0,nmb),
                      Kokkos::ALL, Kokkos::ALL, Kokkos::ALL, Kokkos::ALL));
  }
  // TODO(@mhguo): maybe not necessary since it's complex
  // TODO(@mhguo): perhaps better to restart only when resoving all the scales
  // if (pzoom != nullptr && pzoom->write_rst) {
  //   int mzoom = pzoom->mzoom;
  //   Kokkos::realloc(outarray_zoom, mzoom, nzoom, nout3, nout2, nout1);
  //   Kokkos::deep_copy(outarray_zoom, Kokkos::subview(pzoom->w0, std::make_pair(0,mzoom),
  //                     Kokkos::ALL, Kokkos::ALL, Kokkos::ALL, Kokkos::ALL));
  // }

  // calculate max/min number of MeshBlocks across all ranks
  noutmbs_max = pm->nmb_eachrank[0];
  noutmbs_min = pm->nmb_eachrank[0];
  for (int i=0; i<(global_variable::nranks); ++i) {
    noutmbs_max = std::max(noutmbs_max,pm->nmb_eachrank[i]);
    noutmbs_min = std::min(noutmbs_min,pm->nmb_eachrank[i]);
  }
}

//----------------------------------------------------------------------------------------
//! \fn void RestartOutput:::WriteOutputFile(Mesh *pm)
//  \brief Cycles over all MeshBlocks and writes everything to a single restart file

void RestartOutput::WriteOutputFile(Mesh *pm, ParameterInput *pin) {
  // get spatial dimensions of arrays, including ghost zones
  auto &indcs = pm->pmb_pack->pmesh->mb_indcs;
  int nout1 = indcs.nx1 + 2*(indcs.ng);
  int nout2 = (indcs.nx2 > 1)? (indcs.nx2 + 2*(indcs.ng)) : 1;
  int nout3 = (indcs.nx3 > 1)? (indcs.nx3 + 2*(indcs.ng)) : 1;
  hydro::Hydro* phydro = pm->pmb_pack->phydro;
  mhd::MHD* pmhd = pm->pmb_pack->pmhd;
  radiation::Radiation* prad = pm->pmb_pack->prad;
  TurbulenceDriver* pturb=pm->pmb_pack->pturb;
  z4c::Z4c* pz4c = pm->pmb_pack->pz4c;
  adm::ADM* padm = pm->pmb_pack->padm;
<<<<<<< HEAD
  int nhydro=0, nmhd=0, nrad=0, nforce=3, nz4c=0, nadm=0, nco=0;
=======
  zoom::Zoom* pzoom = pm->pmb_pack->pzoom;
  int nhydro=0, nmhd=0, nrad=0, nforce=3, nz4c=0, nadm=0;
>>>>>>> f7a813a8
  if (phydro != nullptr) {
    nhydro = phydro->nhydro + phydro->nscalars;
  }
  if (pmhd != nullptr) {
    nmhd = pmhd->nmhd + pmhd->nscalars;
  }
  if (prad != nullptr) {
    nrad = prad->prgeo->nangles;
  }
  if (pz4c != nullptr) {
    nz4c = pz4c->nz4c;
    nco = pz4c->ptracker.size();
  } else if (padm != nullptr) {
    nadm = padm->nadm;
  }
  // create filename: "rst/file_basename" + "." + XXXXX + ".rst"
  // where XXXXX = 5-digit file_number
  std::string fname;
  char number[6];
  std::snprintf(number, sizeof(number), "%05d", out_params.file_number);

  fname.assign("rst/");
  fname.append(out_params.file_basename);
  fname.append(".");
  fname.append(number);
  fname.append(".rst");

  // increment counters now so values for *next* dump are stored in restart file
  out_params.file_number++;
  if (out_params.last_time < 0.0) {
    out_params.last_time = pm->time;
  } else {
    out_params.last_time += out_params.dt;
  }
  pin->SetInteger(out_params.block_name, "file_number", out_params.file_number);
  pin->SetReal(out_params.block_name, "last_time", out_params.last_time);

  // create string holding input parameters (copy of input file)
  std::stringstream ost;
  pin->ParameterDump(ost);
  std::string sbuf = ost.str();

  //--- STEP 1.  Root process writes header data (input file, critical variables)
  // Input file data is read by ParameterInput on restart, and the remaining header
  // variables are read in Mesh::BuildTreeFromRestart()

  // open file and  write the header; this part is serial
  IOWrapper resfile;
  resfile.Open(fname.c_str(), IOWrapper::FileMode::write);
  if (global_variable::my_rank == 0) {
    // output the input parameters (input file)
    resfile.Write_any_type(sbuf.c_str(),sbuf.size(),"byte");

    // output Mesh information
    resfile.Write_any_type(&(pm->nmb_total), (sizeof(int)), "byte");
    resfile.Write_any_type(&(pm->root_level), (sizeof(int)), "byte");
    resfile.Write_any_type(&(pm->mesh_size), (sizeof(RegionSize)), "byte");
    resfile.Write_any_type(&(pm->mesh_indcs), (sizeof(RegionIndcs)), "byte");
    resfile.Write_any_type(&(pm->mb_indcs), (sizeof(RegionIndcs)), "byte");
    resfile.Write_any_type(&(pm->time), (sizeof(Real)), "byte");
    resfile.Write_any_type(&(pm->dt), (sizeof(Real)), "byte");
    resfile.Write_any_type(&(pm->ncycle), (sizeof(int)), "byte");
  }

  //--- STEP 2.  Root process writes list of logical locations and cost of MeshBlocks
  // This data read in Mesh::BuildTreeFromRestart()

  if (global_variable::my_rank == 0) {
    resfile.Write_any_type(&(pm->lloc_eachmb[0]),(pm->nmb_total)*sizeof(LogicalLocation),
                           "byte");
    resfile.Write_any_type(&(pm->cost_eachmb[0]), (pm->nmb_total)*sizeof(float),"byte");
  }

  //--- STEP 3.  Root process writes internal state of objects that require it
  if (global_variable::my_rank == 0) {
    // store z4c information
    if (pz4c != nullptr) {
      resfile.Write_any_type(&(pz4c->last_output_time), sizeof(Real), "byte");
    }
    // output puncture tracker data
    if (nco > 0) {
      for (auto & pt : pz4c->ptracker) {
        resfile.Write_any_type(pt.GetPos(), 3*sizeof(Real), "byte");
      }
    }
    // turbulence driver internal RNG
    if (pturb != nullptr) {
      resfile.Write_any_type(&(pturb->rstate), sizeof(RNG_State), "byte");
    }
  }

  //--- STEP 4.  All ranks write data over all MeshBlocks (5D arrays) in parallel
  // This data read in ProblemGenerator constructor for restarts

  // total size of all cell-centered variables and face-centered fields to be written by
  // this rank
  IOWrapperSizeT data_size = 0;
  if (phydro != nullptr) {
    data_size += nout1*nout2*nout3*nhydro*sizeof(Real); // hydro u0
  }
  if (pmhd != nullptr) {
    data_size += nout1*nout2*nout3*nmhd*sizeof(Real);   // mhd u0
    data_size += (nout1+1)*nout2*nout3*sizeof(Real);    // mhd b0.x1f
    data_size += nout1*(nout2+1)*nout3*sizeof(Real);    // mhd b0.x2f
    data_size += nout1*nout2*(nout3+1)*sizeof(Real);    // mhd b0.x3f
  }
  if (prad != nullptr) {
    data_size += nout1*nout2*nout3*nrad*sizeof(Real);   // radiation i0
  }
  if (pturb != nullptr) {
    data_size += nout1*nout2*nout3*nforce*sizeof(Real); // forcing
  }
  if (pz4c != nullptr) {
    data_size += nout1*nout2*nout3*nz4c*sizeof(Real);   // z4c u0
  } else if (padm != nullptr) {
    data_size += nout1*nout2*nout3*nadm*sizeof(Real);   // adm u_adm
  }
  if (global_variable::my_rank == 0) {
    resfile.Write_any_type(&(data_size), sizeof(IOWrapperSizeT), "byte");
<<<<<<< HEAD
=======
    if (pturb != nullptr) {
      resfile.Write_any_type(&(pturb->rstate), sizeof(RNG_State), "byte");
    }
    if (pzoom != nullptr && pzoom->write_rst) {
      resfile.Write_any_type(&(pzoom->zrun), sizeof(zoom::ZoomRun), "byte");
      // TODO(@mhguo): not working for MPI!
      // every rank has a MB to write, so write collectively
      // get ptr to cell-centered MeshBlock data
      // auto mbptr = outarray_zoom;
      // int mbcnt = mbptr.size();
      // if (resfile.Write_any_type(mbptr.data(),mbcnt,"Real") != mbcnt) {
      //   std::cout << "### FATAL ERROR in " << __FILE__ << " at line " << __LINE__
      //   << std::endl << "cell-centered zoom data not written correctly to rst file, "
      //   << "restart file is broken." << std::endl;
      //   exit(EXIT_FAILURE);
      // }
    }
>>>>>>> f7a813a8
  }

  // calculate size of data written in Steps 1-2 above
  IOWrapperSizeT step1size = sbuf.size()*sizeof(char) + 3*sizeof(int) + 2*sizeof(Real) +
                             sizeof(RegionSize) + 2*sizeof(RegionIndcs);
  IOWrapperSizeT step2size = (pm->nmb_total)*(sizeof(LogicalLocation) + sizeof(float));

  IOWrapperSizeT step3size = 3*nco*sizeof(Real);
  if (pz4c != nullptr) step3size += sizeof(Real);
  if (pturb != nullptr) step3size += sizeof(RNG_State);

  // write cell-centered variables in parallel
<<<<<<< HEAD
  IOWrapperSizeT offset_myrank  = step1size + step2size + step3size +
        sizeof(IOWrapperSizeT) + data_size*(pm->gids_eachrank[global_variable::my_rank]);
=======
  IOWrapperSizeT offset_myrank  = step1size + step2size + sizeof(IOWrapperSizeT) +
                                  data_size*(pm->gids_eachrank[global_variable::my_rank]);
  if (pturb != nullptr) offset_myrank += sizeof(RNG_State);
  if (pzoom != nullptr && pzoom->write_rst) {
    offset_myrank += sizeof(zoom::ZoomRun);
    // offset_myrank += sizeof(zoom::ZoomRun) + pzoom->mzoom*nzoom*nout1*nout2*nout3*sizeof(Real);
  }
>>>>>>> f7a813a8
  IOWrapperSizeT myoffset = offset_myrank;

  // write cell-centered variables, one MeshBlock at a time (but parallelized over all
  // ranks). MeshBlocks are written seperately to reduce number of data elements per write
  // call, to avoid exceeding 2^31 limit for very large grids per MPI rank.
  if (phydro != nullptr) {
    for (int m=0;  m<noutmbs_max; ++m) {
      // every rank has a MB to write, so write collectively
      if (m < noutmbs_min) {
        // get ptr to cell-centered MeshBlock data
        auto mbptr = Kokkos::subview(outarray_hyd, m, Kokkos::ALL, Kokkos::ALL,
                                     Kokkos::ALL, Kokkos::ALL);
        int mbcnt = mbptr.size();
        if (resfile.Write_any_type_at_all(mbptr.data(),mbcnt,myoffset,"Real") != mbcnt) {
          std::cout << "### FATAL ERROR in " << __FILE__ << " at line " << __LINE__
          << std::endl << "cell-centered hydro data not written correctly to rst file, "
          << "restart file is broken." << std::endl;
          exit(EXIT_FAILURE);
        }
        myoffset += data_size;

      // some ranks are finished writing, so use non-collective write
      } else if (m < pm->nmb_thisrank) {
        // get ptr to MeshBlock data
        auto mbptr = Kokkos::subview(outarray_hyd, m, Kokkos::ALL, Kokkos::ALL,
                                     Kokkos::ALL, Kokkos::ALL);
        int mbcnt = mbptr.size();
        if (resfile.Write_any_type_at(mbptr.data(), mbcnt, myoffset,"Real") != mbcnt) {
          std::cout << "### FATAL ERROR in " << __FILE__ << " at line " << __LINE__
          << std::endl << "cell-centered hydro data not written correctly to rst file, "
          << "restart file is broken." << std::endl;
          exit(EXIT_FAILURE);
        }
        myoffset += data_size;
      }
    }
    offset_myrank += nout1*nout2*nout3*nhydro*sizeof(Real); // hydro u0
    myoffset = offset_myrank;
  }
  if (pmhd != nullptr) {
    for (int m=0;  m<noutmbs_max; ++m) {
      // every rank has a MB to write, so write collectively
      if (m < noutmbs_min) {
        // get ptr to cell-centered MeshBlock data
        auto mbptr = Kokkos::subview(outarray_mhd, m, Kokkos::ALL, Kokkos::ALL,
                                     Kokkos::ALL, Kokkos::ALL);
        int mbcnt = mbptr.size();
        if (resfile.Write_any_type_at_all(mbptr.data(),mbcnt,myoffset,"Real") != mbcnt) {
          std::cout << "### FATAL ERROR in " << __FILE__ << " at line " << __LINE__
          << std::endl << "cell-centered mhd data not written correctly to rst file, "
          << "restart file is broken." << std::endl;
          exit(EXIT_FAILURE);
        }
        myoffset += data_size;

      // some ranks are finished writing, so use non-collective write
      } else if (m < pm->nmb_thisrank) {
        // get ptr to MeshBlock data
        auto mbptr = Kokkos::subview(outarray_mhd, m, Kokkos::ALL, Kokkos::ALL,
                                     Kokkos::ALL, Kokkos::ALL);
        int mbcnt = mbptr.size();
        if (resfile.Write_any_type_at(mbptr.data(), mbcnt, myoffset,"Real") != mbcnt) {
          std::cout << "### FATAL ERROR in " << __FILE__ << " at line " << __LINE__
          << std::endl << "cell-centered mhd data not written correctly to rst file, "
          << "restart file is broken." << std::endl;
          exit(EXIT_FAILURE);
        }
        myoffset += data_size;
      }
    }
    offset_myrank += nout1*nout2*nout3*nmhd*sizeof(Real);   // mhd u0
    myoffset = offset_myrank;

    for (int m=0;  m<noutmbs_max; ++m) {
      // every rank has a MB to write, so write collectively
      if (m < noutmbs_min) {
        // get ptr to x1-face field
        auto x1fptr = Kokkos::subview(outfield.x1f,m,Kokkos::ALL,Kokkos::ALL,Kokkos::ALL);
        int fldcnt = x1fptr.size();
        if (resfile.Write_any_type_at_all(x1fptr.data(),fldcnt,myoffset,"Real")!=fldcnt) {
          std::cout << "### FATAL ERROR in " << __FILE__ << " at line " << __LINE__
                    << std::endl << "b0.x1f data not written correctly to rst file, "
                    << "restart file is broken." << std::endl;
          exit(EXIT_FAILURE);
        }
        myoffset += fldcnt*sizeof(Real);

        // get ptr to x2-face field
        auto x2fptr = Kokkos::subview(outfield.x2f,m,Kokkos::ALL,Kokkos::ALL,Kokkos::ALL);
        fldcnt = x2fptr.size();
        if (resfile.Write_any_type_at_all(x2fptr.data(),fldcnt,myoffset,"Real")!=fldcnt) {
          std::cout << "### FATAL ERROR in " << __FILE__ << " at line " << __LINE__
                    << std::endl << "b0.x2f data not written correctly to rst file, "
                    << "restart file is broken." << std::endl;
          exit(EXIT_FAILURE);
        }
        myoffset += fldcnt*sizeof(Real);

        // get ptr to x3-face field
        auto x3fptr = Kokkos::subview(outfield.x3f,m,Kokkos::ALL,Kokkos::ALL,Kokkos::ALL);
        fldcnt = x3fptr.size();
        if (resfile.Write_any_type_at_all(x3fptr.data(),fldcnt,myoffset,"Real")!=fldcnt) {
          std::cout << "### FATAL ERROR in " << __FILE__ << " at line " << __LINE__
                    << std::endl << "b0.x3f data not written correctly to rst file, "
                    << "restart file is broken." << std::endl;
          exit(EXIT_FAILURE);
        }
        myoffset += fldcnt*sizeof(Real);

        myoffset += data_size-(x1fptr.size()+x2fptr.size()+x3fptr.size())*sizeof(Real);

      // some ranks are finished writing, so use non-collective write
      } else if (m < pm->nmb_thisrank) {
        // get ptr to x1-face field
        auto x1fptr = Kokkos::subview(outfield.x1f,m,Kokkos::ALL,Kokkos::ALL,Kokkos::ALL);
        int fldcnt = x1fptr.size();
        if (resfile.Write_any_type_at(x1fptr.data(),fldcnt,myoffset,"Real") != fldcnt) {
          std::cout << "### FATAL ERROR in " << __FILE__ << " at line " << __LINE__
                    << std::endl << "b0.x1f data not written correctly to rst file, "
                    << "restart file is broken." << std::endl;
          exit(EXIT_FAILURE);
        }
        myoffset += fldcnt*sizeof(Real);

        // get ptr to x2-face field
        auto x2fptr = Kokkos::subview(outfield.x2f,m,Kokkos::ALL,Kokkos::ALL,Kokkos::ALL);
        fldcnt = x2fptr.size();
        if (resfile.Write_any_type_at(x2fptr.data(),fldcnt,myoffset,"Real") != fldcnt) {
          std::cout << "### FATAL ERROR in " << __FILE__ << " at line " << __LINE__
                    << std::endl << "b0.x2f data not written correctly to rst file, "
                    << "restart file is broken." << std::endl;
          exit(EXIT_FAILURE);
        }
        myoffset += fldcnt*sizeof(Real);

        // get ptr to x3-face field
        auto x3fptr = Kokkos::subview(outfield.x3f,m,Kokkos::ALL,Kokkos::ALL,Kokkos::ALL);
        fldcnt = x3fptr.size();
        if (resfile.Write_any_type_at(x3fptr.data(),fldcnt,myoffset,"Real") != fldcnt) {
          std::cout << "### FATAL ERROR in " << __FILE__ << " at line " << __LINE__
                    << std::endl << "b0.x3f data not written correctly to rst file, "
                    << "restart file is broken." << std::endl;
          exit(EXIT_FAILURE);
        }
        myoffset += fldcnt*sizeof(Real);

        myoffset += data_size-(x1fptr.size()+x2fptr.size()+x3fptr.size())*sizeof(Real);
      }
    }
    offset_myrank += (nout1+1)*nout2*nout3*sizeof(Real);    // mhd b0.x1f
    offset_myrank += nout1*(nout2+1)*nout3*sizeof(Real);    // mhd b0.x2f
    offset_myrank += nout1*nout2*(nout3+1)*sizeof(Real);    // mhd b0.x3f
    myoffset = offset_myrank;
  }

  if (prad != nullptr) {
    for (int m=0;  m<noutmbs_max; ++m) {
      // every rank has a MB to write, so write collectively
      if (m < noutmbs_min) {
        // get ptr to cell-centered MeshBlock data
        auto mbptr = Kokkos::subview(outarray_rad, m, Kokkos::ALL, Kokkos::ALL,
                                     Kokkos::ALL, Kokkos::ALL);
        int mbcnt = mbptr.size();
        if (resfile.Write_any_type_at_all(mbptr.data(),mbcnt,myoffset,"Real") != mbcnt) {
          std::cout << "### FATAL ERROR in " << __FILE__ << " at line " << __LINE__
          << std::endl << "cell-centered rad data not written correctly to rst file, "
          << "restart file is broken." << std::endl;
          exit(EXIT_FAILURE);
        }
        myoffset += data_size;

      // some ranks are finished writing, so use non-collective write
      } else if (m < pm->nmb_thisrank) {
        // get ptr to MeshBlock data
        auto mbptr = Kokkos::subview(outarray_rad, m, Kokkos::ALL, Kokkos::ALL,
                                     Kokkos::ALL, Kokkos::ALL);
        int mbcnt = mbptr.size();
        if (resfile.Write_any_type_at(mbptr.data(),mbcnt,myoffset,"Real") != mbcnt) {
          std::cout << "### FATAL ERROR in " << __FILE__ << " at line " << __LINE__
          << std::endl << "cell-centered rad data not written correctly to rst file, "
          << "restart file is broken." << std::endl;
          exit(EXIT_FAILURE);
        }
        myoffset += data_size;
      }
    }
    offset_myrank += nout1*nout2*nout3*nrad*sizeof(Real);   // radiation i0
    myoffset = offset_myrank;
  }

  if (pturb != nullptr) {
    for (int m=0;  m<noutmbs_max; ++m) {
      // every rank has a MB to write, so write collectively
      if (m < noutmbs_min) {
        // get ptr to cell-centered MeshBlock data
        auto mbptr = Kokkos::subview(outarray_force, m, Kokkos::ALL, Kokkos::ALL,
                                     Kokkos::ALL, Kokkos::ALL);
        int mbcnt = mbptr.size();
        if (resfile.Write_any_type_at_all(mbptr.data(),mbcnt,myoffset,"Real") != mbcnt) {
          std::cout << "### FATAL ERROR in " << __FILE__ << " at line " << __LINE__
          << std::endl << "cell-centered turb data not written correctly to rst file, "
          << "restart file is broken." << std::endl;
          exit(EXIT_FAILURE);
        }
        myoffset += data_size;

      // some ranks are finished writing, so use non-collective write
      } else if (m < pm->nmb_thisrank) {
        // get ptr to MeshBlock data
        auto mbptr = Kokkos::subview(outarray_force, m, Kokkos::ALL, Kokkos::ALL,
                                     Kokkos::ALL, Kokkos::ALL);
        int mbcnt = mbptr.size();
        if (resfile.Write_any_type_at(mbptr.data(), mbcnt, myoffset,"Real") != mbcnt) {
          std::cout << "### FATAL ERROR in " << __FILE__ << " at line " << __LINE__
          << std::endl << "cell-centered turb data not written correctly to rst file, "
          << "restart file is broken." << std::endl;
          exit(EXIT_FAILURE);
        }
        myoffset += data_size;
      }
    }
    offset_myrank += nout1*nout2*nout3*nforce*sizeof(Real); // forcing
    myoffset = offset_myrank;
  }

  if (pz4c != nullptr) {
    for (int m=0;  m<noutmbs_max; ++m) {
      // every rank has a MB to write, so write collectively
      if (m < noutmbs_min) {
        // get ptr to cell-centered MeshBlock data
        auto mbptr = Kokkos::subview(outarray_z4c, m, Kokkos::ALL, Kokkos::ALL,
                                     Kokkos::ALL, Kokkos::ALL);
        int mbcnt = mbptr.size();
        if (resfile.Write_any_type_at_all(mbptr.data(),mbcnt,myoffset,"Real") != mbcnt) {
          std::cout << "### FATAL ERROR in " << __FILE__ << " at line " << __LINE__
          << std::endl << "cell-centered z4c data not written correctly to rst file, "
          << "restart file is broken." << std::endl;
          exit(EXIT_FAILURE);
        }
        myoffset += data_size;

      // some ranks are finished writing, so use non-collective write
      } else if (m < pm->nmb_thisrank) {
        // get ptr to MeshBlock data
        auto mbptr = Kokkos::subview(outarray_z4c, m, Kokkos::ALL, Kokkos::ALL,
                                     Kokkos::ALL, Kokkos::ALL);
        int mbcnt = mbptr.size();
        if (resfile.Write_any_type_at(mbptr.data(), mbcnt, myoffset,"Real") != mbcnt) {
          std::cout << "### FATAL ERROR in " << __FILE__ << " at line " << __LINE__
          << std::endl << "cell-centered z4c data not written correctly to rst file, "
          << "restart file is broken." << std::endl;
          exit(EXIT_FAILURE);
        }
        myoffset += data_size;
      }
    }
    offset_myrank += nout1*nout2*nout3*nz4c*sizeof(Real); // z4c u0
    myoffset = offset_myrank;
  } else if (padm != nullptr) {
    for (int m=0;  m<noutmbs_max; ++m) {
      // every rank has a MB to write, so write collectively
      if (m < noutmbs_min) {
        // get ptr to cell-centered MeshBlock data
        auto mbptr = Kokkos::subview(outarray_adm, m, Kokkos::ALL, Kokkos::ALL,
                                     Kokkos::ALL, Kokkos::ALL);
        int mbcnt = mbptr.size();
        if (resfile.Write_any_type_at_all(mbptr.data(),mbcnt,myoffset,"Real") != mbcnt) {
          std::cout << "### FATAL ERROR in " << __FILE__ << " at line " << __LINE__
          << std::endl << "cell-centered adm data not written correctly to rst file, "
          << "restart file is broken." << std::endl;
          exit(EXIT_FAILURE);
        }
        myoffset += data_size;

      // some ranks are finished writing, so use non-collective write
      } else if (m < pm->nmb_thisrank) {
        // get ptr to MeshBlock data
        auto mbptr = Kokkos::subview(outarray_adm, m, Kokkos::ALL, Kokkos::ALL,
                                     Kokkos::ALL, Kokkos::ALL);
        int mbcnt = mbptr.size();
        if (resfile.Write_any_type_at(mbptr.data(), mbcnt, myoffset,"Real") != mbcnt) {
          std::cout << "### FATAL ERROR in " << __FILE__ << " at line " << __LINE__
          << std::endl << "cell-centered adm data not written correctly to rst file, "
          << "restart file is broken." << std::endl;
          exit(EXIT_FAILURE);
        }
        myoffset += data_size;
      }
    }
    offset_myrank += nout1*nout2*nout3*nadm*sizeof(Real); // adm u_adm
    myoffset = offset_myrank;
  }

  // close file, clean up
  resfile.Close();

  return;
}<|MERGE_RESOLUTION|>--- conflicted
+++ resolved
@@ -29,12 +29,8 @@
 #include "z4c/z4c.hpp"
 #include "radiation/radiation.hpp"
 #include "srcterms/turb_driver.hpp"
-<<<<<<< HEAD
-//#include "outputs.hpp"
-=======
 #include "outputs.hpp"
 #include "pgen/zoom.hpp"
->>>>>>> f7a813a8
 
 //----------------------------------------------------------------------------------------
 // ctor: also calls BaseTypeOutput base class constructor
@@ -156,12 +152,8 @@
   TurbulenceDriver* pturb=pm->pmb_pack->pturb;
   z4c::Z4c* pz4c = pm->pmb_pack->pz4c;
   adm::ADM* padm = pm->pmb_pack->padm;
-<<<<<<< HEAD
+  zoom::Zoom* pzoom = pm->pmb_pack->pzoom;
   int nhydro=0, nmhd=0, nrad=0, nforce=3, nz4c=0, nadm=0, nco=0;
-=======
-  zoom::Zoom* pzoom = pm->pmb_pack->pzoom;
-  int nhydro=0, nmhd=0, nrad=0, nforce=3, nz4c=0, nadm=0;
->>>>>>> f7a813a8
   if (phydro != nullptr) {
     nhydro = phydro->nhydro + phydro->nscalars;
   }
@@ -251,41 +243,6 @@
     if (pturb != nullptr) {
       resfile.Write_any_type(&(pturb->rstate), sizeof(RNG_State), "byte");
     }
-  }
-
-  //--- STEP 4.  All ranks write data over all MeshBlocks (5D arrays) in parallel
-  // This data read in ProblemGenerator constructor for restarts
-
-  // total size of all cell-centered variables and face-centered fields to be written by
-  // this rank
-  IOWrapperSizeT data_size = 0;
-  if (phydro != nullptr) {
-    data_size += nout1*nout2*nout3*nhydro*sizeof(Real); // hydro u0
-  }
-  if (pmhd != nullptr) {
-    data_size += nout1*nout2*nout3*nmhd*sizeof(Real);   // mhd u0
-    data_size += (nout1+1)*nout2*nout3*sizeof(Real);    // mhd b0.x1f
-    data_size += nout1*(nout2+1)*nout3*sizeof(Real);    // mhd b0.x2f
-    data_size += nout1*nout2*(nout3+1)*sizeof(Real);    // mhd b0.x3f
-  }
-  if (prad != nullptr) {
-    data_size += nout1*nout2*nout3*nrad*sizeof(Real);   // radiation i0
-  }
-  if (pturb != nullptr) {
-    data_size += nout1*nout2*nout3*nforce*sizeof(Real); // forcing
-  }
-  if (pz4c != nullptr) {
-    data_size += nout1*nout2*nout3*nz4c*sizeof(Real);   // z4c u0
-  } else if (padm != nullptr) {
-    data_size += nout1*nout2*nout3*nadm*sizeof(Real);   // adm u_adm
-  }
-  if (global_variable::my_rank == 0) {
-    resfile.Write_any_type(&(data_size), sizeof(IOWrapperSizeT), "byte");
-<<<<<<< HEAD
-=======
-    if (pturb != nullptr) {
-      resfile.Write_any_type(&(pturb->rstate), sizeof(RNG_State), "byte");
-    }
     if (pzoom != nullptr && pzoom->write_rst) {
       resfile.Write_any_type(&(pzoom->zrun), sizeof(zoom::ZoomRun), "byte");
       // TODO(@mhguo): not working for MPI!
@@ -300,7 +257,36 @@
       //   exit(EXIT_FAILURE);
       // }
     }
->>>>>>> f7a813a8
+  }
+
+  //--- STEP 4.  All ranks write data over all MeshBlocks (5D arrays) in parallel
+  // This data read in ProblemGenerator constructor for restarts
+
+  // total size of all cell-centered variables and face-centered fields to be written by
+  // this rank
+  IOWrapperSizeT data_size = 0;
+  if (phydro != nullptr) {
+    data_size += nout1*nout2*nout3*nhydro*sizeof(Real); // hydro u0
+  }
+  if (pmhd != nullptr) {
+    data_size += nout1*nout2*nout3*nmhd*sizeof(Real);   // mhd u0
+    data_size += (nout1+1)*nout2*nout3*sizeof(Real);    // mhd b0.x1f
+    data_size += nout1*(nout2+1)*nout3*sizeof(Real);    // mhd b0.x2f
+    data_size += nout1*nout2*(nout3+1)*sizeof(Real);    // mhd b0.x3f
+  }
+  if (prad != nullptr) {
+    data_size += nout1*nout2*nout3*nrad*sizeof(Real);   // radiation i0
+  }
+  if (pturb != nullptr) {
+    data_size += nout1*nout2*nout3*nforce*sizeof(Real); // forcing
+  }
+  if (pz4c != nullptr) {
+    data_size += nout1*nout2*nout3*nz4c*sizeof(Real);   // z4c u0
+  } else if (padm != nullptr) {
+    data_size += nout1*nout2*nout3*nadm*sizeof(Real);   // adm u_adm
+  }
+  if (global_variable::my_rank == 0) {
+    resfile.Write_any_type(&(data_size), sizeof(IOWrapperSizeT), "byte");
   }
 
   // calculate size of data written in Steps 1-2 above
@@ -311,20 +297,14 @@
   IOWrapperSizeT step3size = 3*nco*sizeof(Real);
   if (pz4c != nullptr) step3size += sizeof(Real);
   if (pturb != nullptr) step3size += sizeof(RNG_State);
+  if (pzoom != nullptr && pzoom->write_rst) {
+    step3size += sizeof(zoom::ZoomRun);
+    // offset_myrank += sizeof(zoom::ZoomRun) + pzoom->mzoom*nzoom*nout1*nout2*nout3*sizeof(Real);
+  }
 
   // write cell-centered variables in parallel
-<<<<<<< HEAD
   IOWrapperSizeT offset_myrank  = step1size + step2size + step3size +
         sizeof(IOWrapperSizeT) + data_size*(pm->gids_eachrank[global_variable::my_rank]);
-=======
-  IOWrapperSizeT offset_myrank  = step1size + step2size + sizeof(IOWrapperSizeT) +
-                                  data_size*(pm->gids_eachrank[global_variable::my_rank]);
-  if (pturb != nullptr) offset_myrank += sizeof(RNG_State);
-  if (pzoom != nullptr && pzoom->write_rst) {
-    offset_myrank += sizeof(zoom::ZoomRun);
-    // offset_myrank += sizeof(zoom::ZoomRun) + pzoom->mzoom*nzoom*nout1*nout2*nout3*sizeof(Real);
-  }
->>>>>>> f7a813a8
   IOWrapperSizeT myoffset = offset_myrank;
 
   // write cell-centered variables, one MeshBlock at a time (but parallelized over all
