//========================================================================================
// AthenaXXX astrophysical plasma code
// Copyright(C) 2020 James M. Stone <jmstone@ias.edu> and the Athena code team
// Licensed under the 3-clause BSD License (the "LICENSE")
//========================================================================================
//! \file hydro_tasks.cpp
//! \brief functions that control Hydro tasks stored in tasklists in MeshBlockPack

#include <map>
#include <memory>
#include <string>
#include <iostream>

#include "athena.hpp"
#include "globals.hpp"
#include "parameter_input.hpp"
#include "tasklist/task_list.hpp"
#include "mesh/mesh.hpp"
#include "coordinates/coordinates.hpp"
#include "eos/eos.hpp"
#include "diffusion/viscosity.hpp"
#include "diffusion/conduction.hpp"
#include "srcterms/srcterms.hpp"
#include "bvals/bvals.hpp"
#include "shearing_box/shearing_box.hpp"
#include "hydro/hydro.hpp"

namespace hydro {
//----------------------------------------------------------------------------------------
//! \fn  void Hydro::AssembleHydroTasks
//! \brief Adds hydro tasks to appropriate task lists used by time integrators.
//! Called by MeshBlockPack::AddPhysics() function directly after Hydro constructor.
//! Many of the functions in the task list are implemented in this file because they are
//! simple, or they are wrappers that call one or more other functions.
//!
//! "before_stagen" tasks are those that must be cmpleted over all MeshBlocks BEFORE each
//! stage can be run (such as posting MPI receives, setting BoundaryCommStatus flags, etc)
//!
//! "stagen" tasks are those performed DURING each stage
//!
//! "after_stagen" tasks are those that can only be completed AFTER all the "stagen" tasks
//! are completed over ALL MeshBlocks for each stage, such as clearing all MPI calls, etc.
//!
//! In addition there are "before_timeintegrator" and "after_timeintegrator" task lists
//! in the tl map, which are generally used for operator split tasks.

void Hydro::AssembleHydroTasks(std::map<std::string, std::shared_ptr<TaskList>> tl) {
  TaskID none(0);

  // assemble "before_stagen" task list
  id.irecv = tl["before_stagen"]->AddTask(&Hydro::InitRecv, this, none);

  // assemble "stagen" task list
<<<<<<< HEAD
  id.copyu = tl["stagen"]->AddTask(&Hydro::CopyCons, this, none);
  id.flux  = tl["stagen"]->AddTask(&Hydro::Fluxes,this,id.copyu);
  id.sendf = tl["stagen"]->AddTask(&Hydro::SendFlux, this, id.flux);
  id.recvf = tl["stagen"]->AddTask(&Hydro::RecvFlux, this, id.sendf);
  id.expl  = tl["stagen"]->AddTask(&Hydro::ExpRKUpdate, this, id.recvf);
  id.restu = tl["stagen"]->AddTask(&Hydro::RestrictU, this, id.expl);
  id.sendu = tl["stagen"]->AddTask(&Hydro::SendU, this, id.restu);
  id.recvu = tl["stagen"]->AddTask(&Hydro::RecvU, this, id.sendu);
  id.prol  = tl["stagen"]->AddTask(&Hydro::Prolongate, this, id.recvu);
  id.bcs   = tl["stagen"]->AddTask(&Hydro::ApplyPhysicalBCs, this, id.prol);
  id.c2p   = tl["stagen"]->AddTask(&Hydro::ConToPrim, this, id.bcs);
  id.newdt = tl["stagen"]->AddTask(&Hydro::NewTimeStep, this, id.c2p);
=======
  id.copyu     = tl["stagen"]->AddTask(&Hydro::CopyCons, this, none);
  id.flux      = tl["stagen"]->AddTask(&Hydro::Fluxes,this,id.copyu);
  id.sendf     = tl["stagen"]->AddTask(&Hydro::SendFlux, this, id.flux);
  id.recvf     = tl["stagen"]->AddTask(&Hydro::RecvFlux, this, id.sendf);
  id.rkupdt    = tl["stagen"]->AddTask(&Hydro::RKUpdate, this, id.recvf);
  id.srctrms   = tl["stagen"]->AddTask(&Hydro::HydroSrcTerms, this, id.rkupdt);
  id.sendu_oa  = tl["stagen"]->AddTask(&Hydro::SendU_OA, this, id.srctrms);
  id.recvu_oa  = tl["stagen"]->AddTask(&Hydro::RecvU_OA, this, id.sendu_oa);
  id.restu     = tl["stagen"]->AddTask(&Hydro::RestrictU, this, id.recvu_oa);
  id.sendu     = tl["stagen"]->AddTask(&Hydro::SendU, this, id.restu);
  id.recvu     = tl["stagen"]->AddTask(&Hydro::RecvU, this, id.sendu);
  id.sendu_shr = tl["stagen"]->AddTask(&Hydro::SendU_Shr, this, id.recvu);
  id.recvu_shr = tl["stagen"]->AddTask(&Hydro::RecvU_Shr, this, id.sendu_shr);
  id.bcs       = tl["stagen"]->AddTask(&Hydro::ApplyPhysicalBCs, this, id.recvu_shr);
  id.prol      = tl["stagen"]->AddTask(&Hydro::Prolongate, this, id.bcs);
  id.c2p       = tl["stagen"]->AddTask(&Hydro::ConToPrim, this, id.prol);
  id.newdt     = tl["stagen"]->AddTask(&Hydro::NewTimeStep, this, id.c2p);
>>>>>>> 79ee4db5

  // assemble "after_stagen" task list
  id.csend = tl["after_stagen"]->AddTask(&Hydro::ClearSend, this, none);
  // although RecvFlux/U functions check that all recvs complete, add ClearRecv to
  // task list anyways to catch potential bugs in MPI communication logic
  id.crecv = tl["after_stagen"]->AddTask(&Hydro::ClearRecv, this, id.csend);

  return;
}

//----------------------------------------------------------------------------------------
//! \fn TaskList Hydro::InitRecv
//! \brief Wrapper task list function to post non-blocking receives (with MPI), and
//! initialize all boundary receive status flags to waiting (with or without MPI).

TaskStatus Hydro::InitRecv(Driver *pdrive, int stage) {
  // post receives for U
  TaskStatus tstat = pbval_u->InitRecv(nhydro+nscalars);
  if (tstat != TaskStatus::complete) return tstat;

  // with SMR/AMR post receives for fluxes of U
  // do not post receives for fluxes when stage < 0 (i.e. ICs)
  if (pmy_pack->pmesh->multilevel && (stage >= 0)) {
    tstat = pbval_u->InitFluxRecv(nhydro+nscalars);
  }
  if (tstat != TaskStatus::complete) return tstat;

  // with orbital advection post receives for U
  // only execute when (shearing box defined) AND (last stage) AND (3D OR 2d_r_phi)
  if ((psrc->shearing_box) && (stage == pdrive->nexp_stages) &&
      (pmy_pack->pmesh->three_d || psrc->shearing_box_r_phi)) {
    tstat = porb_u->InitRecv();
  }
  if (tstat != TaskStatus::complete) return tstat;

  // with shearing box boundaries calculate x2-distance x1-boundarues have sheared and
  // with MPI post receives for U
  // only execute when (shearing box defined) AND (3D OR 2d_r_phi)
  if ((psrc->shearing_box) && (pmy_pack->pmesh->three_d || psrc->shearing_box_r_phi)) {
    Real qom = (psrc->qshear)*(psrc->omega0);
    Real time = pmy_pack->pmesh->time;
    if (stage == pdrive->nexp_stages) {
      time += pmy_pack->pmesh->dt;
    }
    tstat = psbox_u->InitRecv(qom, time);
  }

  return tstat;
}

//----------------------------------------------------------------------------------------
//! \fn  void Hydro::CopyCons
//! \brief Simple task list function that copies u0 --> u1 in first stage.  Extended to
//!  handle RK register logic at given stage

TaskStatus Hydro::CopyCons(Driver *pdrive, int stage) {
  if (stage == 1) {
    Kokkos::deep_copy(DevExeSpace(), u1, u0);
  } else {
    if (pdrive->integrator == "rk4") {
      // parallel loop to update u1 with u0 at later stages, only for rk4
      auto &indcs = pmy_pack->pmesh->mb_indcs;
      int is = indcs.is, ie = indcs.ie;
      int js = indcs.js, je = indcs.je;
      int ks = indcs.ks, ke = indcs.ke;
      int nmb1 = pmy_pack->nmb_thispack - 1;
      int nvar = nhydro + nscalars;
      auto &u0 = pmy_pack->phydro->u0;
      auto &u1 = pmy_pack->phydro->u1;
      Real &delta = pdrive->delta[stage-1];
      par_for("rk4_copy_cons", DevExeSpace(),0, nmb1, 0, nvar-1, ks, ke, js, je, is, ie,
      KOKKOS_LAMBDA(int m, int n, int k, int j, int i) {
        u1(m,n,k,j,i) += delta*u0(m,n,k,j,i);
      });
    }
  }
  return TaskStatus::complete;
}

//----------------------------------------------------------------------------------------
//! \fn TaskStatus Hydro::Fluxes
//! \brief Wrapper task list function that calls everything necessary to compute fluxes
//! of conserved variables

TaskStatus Hydro::Fluxes(Driver *pdrive, int stage) {
  // select which calculate_flux function to call based on rsolver_method
  if (rsolver_method == Hydro_RSolver::advect) {
    CalculateFluxes<Hydro_RSolver::advect>(pdrive, stage);
  } else if (rsolver_method == Hydro_RSolver::llf) {
    CalculateFluxes<Hydro_RSolver::llf>(pdrive, stage);
  } else if (rsolver_method == Hydro_RSolver::hlle) {
    CalculateFluxes<Hydro_RSolver::hlle>(pdrive, stage);
  } else if (rsolver_method == Hydro_RSolver::hllc) {
    CalculateFluxes<Hydro_RSolver::hllc>(pdrive, stage);
  } else if (rsolver_method == Hydro_RSolver::roe) {
    CalculateFluxes<Hydro_RSolver::roe>(pdrive, stage);
  } else if (rsolver_method == Hydro_RSolver::llf_sr) {
    CalculateFluxes<Hydro_RSolver::llf_sr>(pdrive, stage);
  } else if (rsolver_method == Hydro_RSolver::hlle_sr) {
    CalculateFluxes<Hydro_RSolver::hlle_sr>(pdrive, stage);
  } else if (rsolver_method == Hydro_RSolver::hllc_sr) {
    CalculateFluxes<Hydro_RSolver::hllc_sr>(pdrive, stage);
  } else if (rsolver_method == Hydro_RSolver::llf_gr) {
    CalculateFluxes<Hydro_RSolver::llf_gr>(pdrive, stage);
  } else if (rsolver_method == Hydro_RSolver::hlle_gr) {
    CalculateFluxes<Hydro_RSolver::hlle_gr>(pdrive, stage);
  }

  // Add viscous, heat-flux, etc fluxes
  if (pvisc != nullptr) {
    pvisc->IsotropicViscousFlux(w0, pvisc->nu_iso, peos->eos_data, uflx);
  }
  if (pcond != nullptr) {
    pcond->AddHeatFlux(w0, peos->eos_data, uflx);
  }

  // call FOFC if necessary
  if (use_fofc) {
    FOFC(pdrive, stage);
  } else if (pmy_pack->pcoord->is_general_relativistic) {
    if (pmy_pack->pcoord->coord_data.bh_excise) {
      FOFC(pdrive, stage);
    }
  }

  return TaskStatus::complete;
}

//----------------------------------------------------------------------------------------
//! \fn TaskList Hydro::SendFlux
//! \brief Wrapper task list function to pack/send restricted values of fluxes of
//! conserved variables at fine/coarse boundaries

TaskStatus Hydro::SendFlux(Driver *pdrive, int stage) {
  TaskStatus tstat = TaskStatus::complete;
  // Only execute BoundaryVaLUES function with SMR/SMR
  if (pmy_pack->pmesh->multilevel) {
    tstat = pbval_u->PackAndSendFluxCC(uflx);
  }
  return tstat;
}

//----------------------------------------------------------------------------------------
//! \fn TaskList Hydro::RecvFlux
//! \brief Wrapper task list function to recv/unpack restricted values of fluxes of
//! conserved variables at fine/coarse boundaries

TaskStatus Hydro::RecvFlux(Driver *pdrive, int stage) {
  TaskStatus tstat = TaskStatus::complete;
  // Only execute BoundaryValues function with SMR/SMR
  if (pmy_pack->pmesh->multilevel) {
    tstat = pbval_u->RecvAndUnpackFluxCC(uflx);
  }
  return tstat;
}

//----------------------------------------------------------------------------------------
//! \fn TaskList Hydro::HydroSrcTerms
//! \brief Wrapper task list function to apply source terms to conservative vars
//! Note source terms must be computed using only primitives (w0), as the conserved
//! variables (u0) have already been partially updated when this fn called.

TaskStatus Hydro::HydroSrcTerms(Driver *pdrive, int stage) {
  Real beta_dt = (pdrive->beta[stage-1])*(pmy_pack->pmesh->dt);

  // Add source terms for various physics.  Must be computed from primitives.
  if (psrc->const_accel)  psrc->ConstantAccel(w0, peos->eos_data,  beta_dt, u0);
  if (psrc->ism_cooling)  psrc->ISMCooling(w0, peos->eos_data, beta_dt, u0);
  if (psrc->rel_cooling)  psrc->RelCooling(w0, peos->eos_data, beta_dt, u0);
  if (psrc->shearing_box) psrc->ShearingBox(w0, peos->eos_data, beta_dt, u0);

  // Add coordinate source terms in GR.  Again, must be computed with only primitives.
  if (pmy_pack->pcoord->is_general_relativistic) {
    pmy_pack->pcoord->CoordSrcTerms(w0, peos->eos_data, beta_dt, u0);
  }

  // Add user source terms
  if (pmy_pack->pmesh->pgen->user_srcs) {
    (pmy_pack->pmesh->pgen->user_srcs_func)(pmy_pack->pmesh, beta_dt);
  }

  return TaskStatus::complete;
}

//----------------------------------------------------------------------------------------
//! \fn TaskList Hydro::SendU_OA
//! \brief Wrapper task list function to pack/send data for orbital advection

TaskStatus Hydro::SendU_OA(Driver *pdrive, int stage) {
  TaskStatus tstat = TaskStatus::complete;
  // only execute when (shearing box defined) AND (last stage) AND (3D OR 2d_r_phi)
  if ((psrc->shearing_box) && (stage == pdrive->nexp_stages) &&
      (pmy_pack->pmesh->three_d || psrc->shearing_box_r_phi)) {
    tstat = porb_u->PackAndSendCC(u0);
  }
  return tstat;
}

//----------------------------------------------------------------------------------------
//! \fn TaskList Hydro::RecvU_OA
//! \brief Wrapper task list function to recv/unpack data for orbital advection
//! Orbital remap is performed in this step.

TaskStatus Hydro::RecvU_OA(Driver *pdrive, int stage) {
  TaskStatus tstat = TaskStatus::complete;
  // only execute when (shearing box defined) AND (last stage) AND (3D OR 2d_r_phi)
  if ((psrc->shearing_box) && (stage == pdrive->nexp_stages) &&
      (pmy_pack->pmesh->three_d || psrc->shearing_box_r_phi)) {
    Real qom = (psrc->qshear)*(psrc->omega0);
    tstat = porb_u->RecvAndUnpackCC(u0, recon_method, qom);
  }
  return tstat;
}

//----------------------------------------------------------------------------------------
//! \fn TaskList Hydro::RestrictU
//! \brief Wrapper task list function to restrict conserved vars

TaskStatus Hydro::RestrictU(Driver *pdrive, int stage) {
  // Only execute Mesh function with SMR/SMR
  if (pmy_pack->pmesh->multilevel) {
    pmy_pack->pmesh->pmr->RestrictCC(u0, coarse_u0);
  }
  return TaskStatus::complete;
}

//----------------------------------------------------------------------------------------
//! \fn TaskList Hydro::SendU
//! \brief Wrapper task list function to pack/send cell-centered conserved variables

TaskStatus Hydro::SendU(Driver *pdrive, int stage) {
  TaskStatus tstat = pbval_u->PackAndSendCC(u0, coarse_u0);
  return tstat;
}

//----------------------------------------------------------------------------------------
//! \fn TaskList Hydro::RecvU
//! \brief Wrapper task list function to receive/unpack cell-centered conserved variables

TaskStatus Hydro::RecvU(Driver *pdrive, int stage) {
  TaskStatus tstat = pbval_u->RecvAndUnpackCC(u0, coarse_u0);
  return tstat;
}

//----------------------------------------------------------------------------------------
//! \fn TaskList Hydro::SendU_Shr
//! \brief Wrapper task list function to pack/send data for shearing box boundaries

TaskStatus Hydro::SendU_Shr(Driver *pdrive, int stage) {
  TaskStatus tstat = TaskStatus::complete;
  // only execute when (shearing box defined) AND (3D OR 2d_r_phi)
  if ((psrc->shearing_box) && (pmy_pack->pmesh->three_d || psrc->shearing_box_r_phi)) {
    tstat = psbox_u->PackAndSendCC(u0, recon_method);
  }
  return tstat;
}

//----------------------------------------------------------------------------------------
//! \fn TaskList Hydro::RecvU_Shr
//! \brief Wrapper task list function to recv/unpack data for shearing box boundaries
//! Orbital remap is performed in this step.

TaskStatus Hydro::RecvU_Shr(Driver *pdrive, int stage) {
  TaskStatus tstat = TaskStatus::complete;
  // only execute when (shearing box defined) AND (3D OR 2d_r_phi)
  if ((psrc->shearing_box) && (pmy_pack->pmesh->three_d || psrc->shearing_box_r_phi)) {
    tstat = psbox_u->RecvAndUnpackCC(u0);
  }
  return tstat;
}

//----------------------------------------------------------------------------------------
//! \fn TaskList Hydro::ApplyPhysicalBCs
//! \brief Wrapper task list function to call funtions that set physical and user BCs,

TaskStatus Hydro::ApplyPhysicalBCs(Driver *pdrive, int stage) {
  // do not apply BCs if domain is strictly periodic
  if (pmy_pack->pmesh->strictly_periodic) return TaskStatus::complete;

  // physical BCs
  pbval_u->HydroBCs((pmy_pack), (pbval_u->u_in), u0);

  // user BCs
  if (pmy_pack->pmesh->pgen->user_bcs) {
    (pmy_pack->pmesh->pgen->user_bcs_func)(pmy_pack->pmesh);
  }
  return TaskStatus::complete;
}

//----------------------------------------------------------------------------------------
//! \fn TaskList Hydro::Prolongate
//! \brief Wrapper task list function to prolongate conserved (or primitive) variables
//! at fine/coarse boundaries with SMR/AMR

TaskStatus Hydro::Prolongate(Driver *pdrive, int stage) {
  if (pmy_pack->pmesh->multilevel) {  // only prolongate with SMR/AMR
    pbval_u->FillCoarseInBndryCC(u0, coarse_u0);
    if (pmy_pack->pmesh->pmr->prolong_prims) {
      pbval_u->ConsToPrimCoarseBndry(coarse_u0, coarse_w0);
      pbval_u->ProlongateCC(w0, coarse_w0);
      pbval_u->PrimToConsFineBndry(w0, u0);
    } else {
      pbval_u->ProlongateCC(u0, coarse_u0);
    }
  }
  return TaskStatus::complete;
}

//----------------------------------------------------------------------------------------
//! \fn TaskList Hydro::ConToPrim
//! \brief Wrapper task list function to call ConsToPrim over entire mesh (including gz)

TaskStatus Hydro::ConToPrim(Driver *pdrive, int stage) {
  auto &indcs = pmy_pack->pmesh->mb_indcs;
  int &ng = indcs.ng;
  int n1m1 = indcs.nx1 + 2*ng - 1;
  int n2m1 = (indcs.nx2 > 1)? (indcs.nx2 + 2*ng - 1) : 0;
  int n3m1 = (indcs.nx3 > 1)? (indcs.nx3 + 2*ng - 1) : 0;
  peos->ConsToPrim(u0, w0, false, 0, n1m1, 0, n2m1, 0, n3m1);
  return TaskStatus::complete;
}

//----------------------------------------------------------------------------------------
//! \fn TaskList Hydro::ClearSend
//! \brief Wrapper task list function that checks all MPI sends have completed. Used in
//! TaskList and in Driver::InitBoundaryValuesAndPrimitives()
//! If stage=(last stage):      clears sends of U, Flx_U, U_OA, U_Shr
//! If (last stage)>stage>=(0): clears sends of U, Flx_U,       U_Shr
//! If stage=(-1):              clears sends of U
//! If stage=(-4):              clears sends of                 U_Shr

TaskStatus Hydro::ClearSend(Driver *pdrive, int stage) {
  TaskStatus tstat;
  // check sends of U complete
  if ((stage >= 0) || (stage == -1)) {
    tstat = pbval_u->ClearSend();
    if (tstat != TaskStatus::complete) return tstat;
  }

  // with SMR/AMR check sends of restricted fluxes of U complete
  // do not check flux send for ICs (stage < 0)
  if (pmy_pack->pmesh->multilevel && (stage >= 0)) {
    tstat = pbval_u->ClearFluxSend();
    if (tstat != TaskStatus::complete) return tstat;
  }

  // with orbital advection check sends of U complete
  // only execute when (shearing box defined) AND (last stage) AND (3D OR 2d_r_phi)
  if ((psrc->shearing_box) && (stage == pdrive->nexp_stages) &&
      (pmy_pack->pmesh->three_d || psrc->shearing_box_r_phi)) {
    tstat = porb_u->ClearSend();
    if (tstat != TaskStatus::complete) return tstat;
  }

  // with shearing box boundaries check sends of U complete
  // only execute when (shearing box defined) AND (stage>=0 or -4) AND (3D OR 2d_r_phi)
  if ((psrc->shearing_box) && ((stage >= 0) || (stage == -4)) &&
      (pmy_pack->pmesh->three_d || psrc->shearing_box_r_phi)) {
    tstat = psbox_u->ClearSend();
    if (tstat != TaskStatus::complete) return tstat;
  }

  return tstat;
}

//----------------------------------------------------------------------------------------
//! \fn TaskList Hydro::ClearRecv
//! \brief Wrapper task list function that checks all MPI receives have completed. Used in
//! TaskList and in Driver::InitBoundaryValuesAndPrimitives()
//! If stage=(last stage):      clears recvs of U, Flx_U, U_OA, U_Shr
//! If (last stage)>stage>=(0): clears recvs of U, Flx_U,       U_Shr
//! If stage=(-1):              clears recvs of U
//! If stage=(-4):              clears recvs of                 U_Shr

TaskStatus Hydro::ClearRecv(Driver *pdrive, int stage) {
  TaskStatus tstat;
  // check receives of U complete
  if ((stage >= 0) || (stage == -1)) {
    tstat = pbval_u->ClearRecv();
    if (tstat != TaskStatus::complete) return tstat;
  }

  // with SMR/AMR check receives of restricted fluxes of U complete
  // do not check flux receives when stage < 0 (i.e. ICs)
  if (pmy_pack->pmesh->multilevel && (stage >= 0)) {
    tstat = pbval_u->ClearFluxRecv();
    if (tstat != TaskStatus::complete) return tstat;
  }

  // with orbital advection check receives of U complete
  // only execute when (shearing box defined) AND (last stage) AND (3D OR 2d_r_phi)
  if ((psrc->shearing_box) && (stage == pdrive->nexp_stages) &&
      (pmy_pack->pmesh->three_d || psrc->shearing_box_r_phi)) {
    tstat = porb_u->ClearRecv();
    if (tstat != TaskStatus::complete) return tstat;
  }

  // with shearing box boundaries check receives of U complete
  // only execute when (shearing box defined) AND (stage>=0 or -4) AND (3D OR 2d_r_phi)
  if ((psrc->shearing_box) && ((stage >= 0) || (stage == -4)) &&
      (pmy_pack->pmesh->three_d || psrc->shearing_box_r_phi)) {
    tstat = psbox_u->ClearRecv();
    if (tstat != TaskStatus::complete) return tstat;
  }

  return tstat;
}

} // namespace hydro<|MERGE_RESOLUTION|>--- conflicted
+++ resolved
@@ -51,20 +51,6 @@
   id.irecv = tl["before_stagen"]->AddTask(&Hydro::InitRecv, this, none);
 
   // assemble "stagen" task list
-<<<<<<< HEAD
-  id.copyu = tl["stagen"]->AddTask(&Hydro::CopyCons, this, none);
-  id.flux  = tl["stagen"]->AddTask(&Hydro::Fluxes,this,id.copyu);
-  id.sendf = tl["stagen"]->AddTask(&Hydro::SendFlux, this, id.flux);
-  id.recvf = tl["stagen"]->AddTask(&Hydro::RecvFlux, this, id.sendf);
-  id.expl  = tl["stagen"]->AddTask(&Hydro::ExpRKUpdate, this, id.recvf);
-  id.restu = tl["stagen"]->AddTask(&Hydro::RestrictU, this, id.expl);
-  id.sendu = tl["stagen"]->AddTask(&Hydro::SendU, this, id.restu);
-  id.recvu = tl["stagen"]->AddTask(&Hydro::RecvU, this, id.sendu);
-  id.prol  = tl["stagen"]->AddTask(&Hydro::Prolongate, this, id.recvu);
-  id.bcs   = tl["stagen"]->AddTask(&Hydro::ApplyPhysicalBCs, this, id.prol);
-  id.c2p   = tl["stagen"]->AddTask(&Hydro::ConToPrim, this, id.bcs);
-  id.newdt = tl["stagen"]->AddTask(&Hydro::NewTimeStep, this, id.c2p);
-=======
   id.copyu     = tl["stagen"]->AddTask(&Hydro::CopyCons, this, none);
   id.flux      = tl["stagen"]->AddTask(&Hydro::Fluxes,this,id.copyu);
   id.sendf     = tl["stagen"]->AddTask(&Hydro::SendFlux, this, id.flux);
@@ -78,11 +64,10 @@
   id.recvu     = tl["stagen"]->AddTask(&Hydro::RecvU, this, id.sendu);
   id.sendu_shr = tl["stagen"]->AddTask(&Hydro::SendU_Shr, this, id.recvu);
   id.recvu_shr = tl["stagen"]->AddTask(&Hydro::RecvU_Shr, this, id.sendu_shr);
-  id.bcs       = tl["stagen"]->AddTask(&Hydro::ApplyPhysicalBCs, this, id.recvu_shr);
-  id.prol      = tl["stagen"]->AddTask(&Hydro::Prolongate, this, id.bcs);
-  id.c2p       = tl["stagen"]->AddTask(&Hydro::ConToPrim, this, id.prol);
+  id.prol      = tl["stagen"]->AddTask(&Hydro::Prolongate, this, id.recvu_shr);
+  id.bcs       = tl["stagen"]->AddTask(&Hydro::ApplyPhysicalBCs, this, id.prol);
+  id.c2p       = tl["stagen"]->AddTask(&Hydro::ConToPrim, this, id.bcs);
   id.newdt     = tl["stagen"]->AddTask(&Hydro::NewTimeStep, this, id.c2p);
->>>>>>> 79ee4db5
 
   // assemble "after_stagen" task list
   id.csend = tl["after_stagen"]->AddTask(&Hydro::ClearSend, this, none);
