--- conflicted
+++ resolved
@@ -44,27 +44,6 @@
 void Hydro::AssembleHydroTasks(std::map<std::string, std::shared_ptr<TaskList>> tl) {
   TaskID none(0);
 
-<<<<<<< HEAD
-  // assemble start task list
-  id.irecv = start.AddTask(&Hydro::InitRecv, this, none);
-
-  // assemble run task list
-  id.copyu = run.AddTask(&Hydro::CopyCons, this, none);
-  id.flux  = run.AddTask(&Hydro::Fluxes,this,id.copyu);
-  id.sendf = run.AddTask(&Hydro::SendFlux, this, id.flux);
-  id.recvf = run.AddTask(&Hydro::RecvFlux, this, id.sendf);
-  id.expl  = run.AddTask(&Hydro::ExpRKUpdate, this, id.recvf);
-  id.restu = run.AddTask(&Hydro::RestrictU, this, id.expl);
-  id.sendu = run.AddTask(&Hydro::SendU, this, id.restu);
-  id.recvu = run.AddTask(&Hydro::RecvU, this, id.sendu);
-  id.prol  = run.AddTask(&Hydro::Prolongate, this, id.recvu);
-  id.bcs   = run.AddTask(&Hydro::ApplyPhysicalBCs, this, id.prol);
-  id.c2p   = run.AddTask(&Hydro::ConToPrim, this, id.bcs);
-  id.newdt = run.AddTask(&Hydro::NewTimeStep, this, id.c2p);
-
-  // assemble end task list
-  id.csend = end.AddTask(&Hydro::ClearSend, this, none);
-=======
   // assemble "before_stagen" task list
   id.irecv = tl["before_stagen"]->AddTask(&Hydro::InitRecv, this, none);
 
@@ -77,14 +56,13 @@
   id.restu = tl["stagen"]->AddTask(&Hydro::RestrictU, this, id.expl);
   id.sendu = tl["stagen"]->AddTask(&Hydro::SendU, this, id.restu);
   id.recvu = tl["stagen"]->AddTask(&Hydro::RecvU, this, id.sendu);
-  id.bcs   = tl["stagen"]->AddTask(&Hydro::ApplyPhysicalBCs, this, id.recvu);
-  id.prol  = tl["stagen"]->AddTask(&Hydro::Prolongate, this, id.bcs);
-  id.c2p   = tl["stagen"]->AddTask(&Hydro::ConToPrim, this, id.prol);
+  id.prol  = tl["stagen"]->AddTask(&Hydro::Prolongate, this, id.recvu);
+  id.bcs   = tl["stagen"]->AddTask(&Hydro::ApplyPhysicalBCs, this, id.prol);
+  id.c2p   = tl["stagen"]->AddTask(&Hydro::ConToPrim, this, id.bcs);
   id.newdt = tl["stagen"]->AddTask(&Hydro::NewTimeStep, this, id.c2p);
 
   // assemble "after_stagen" task list
   id.csend = tl["after_stagen"]->AddTask(&Hydro::ClearSend, this, none);
->>>>>>> 3d4392d0
   // although RecvFlux/U functions check that all recvs complete, add ClearRecv to
   // task list anyways to catch potential bugs in MPI communication logic
   id.crecv = tl["after_stagen"]->AddTask(&Hydro::ClearRecv, this, id.csend);
