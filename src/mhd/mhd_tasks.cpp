--- conflicted
+++ resolved
@@ -33,34 +33,6 @@
 void MHD::AssembleMHDTasks(std::map<std::string, std::shared_ptr<TaskList>> tl) {
   TaskID none(0);
 
-<<<<<<< HEAD
-  // assemble start task list
-  id.irecv = start.AddTask(&MHD::InitRecv, this, none);
-
-  // assemble run task list
-  id.copyu = run.AddTask(&MHD::CopyCons, this, none);
-  id.flux  = run.AddTask(&MHD::Fluxes, this, id.copyu);
-  id.sendf = run.AddTask(&MHD::SendFlux, this, id.flux);
-  id.recvf = run.AddTask(&MHD::RecvFlux, this, id.sendf);
-  id.expl  = run.AddTask(&MHD::ExpRKUpdate, this, id.recvf);
-  id.restu = run.AddTask(&MHD::RestrictU, this, id.expl);
-  id.sendu = run.AddTask(&MHD::SendU, this, id.restu);
-  id.recvu = run.AddTask(&MHD::RecvU, this, id.sendu);
-  id.efld  = run.AddTask(&MHD::CornerE, this, id.recvu);
-  id.sende = run.AddTask(&MHD::SendE, this, id.efld);
-  id.recve = run.AddTask(&MHD::RecvE, this, id.sende);
-  id.ct    = run.AddTask(&MHD::CT, this, id.recve);
-  id.restb = run.AddTask(&MHD::RestrictB, this, id.ct);
-  id.sendb = run.AddTask(&MHD::SendB, this, id.restb);
-  id.recvb = run.AddTask(&MHD::RecvB, this, id.sendb);
-  id.prol  = run.AddTask(&MHD::Prolongate, this, id.recvb);
-  id.bcs   = run.AddTask(&MHD::ApplyPhysicalBCs, this, id.prol);
-  id.c2p   = run.AddTask(&MHD::ConToPrim, this, id.bcs);
-  id.newdt = run.AddTask(&MHD::NewTimeStep, this, id.c2p);
-
-  // assemble end task list
-  id.csend = end.AddTask(&MHD::ClearSend, this, none);
-=======
   // assemble "before_timeintegrator" task list
   id.savest = tl["before_timeintegrator"]->AddTask(&MHD::SaveMHDState, this, none);
 
@@ -83,14 +55,13 @@
   id.restb = tl["stagen"]->AddTask(&MHD::RestrictB, this, id.ct);
   id.sendb = tl["stagen"]->AddTask(&MHD::SendB, this, id.restb);
   id.recvb = tl["stagen"]->AddTask(&MHD::RecvB, this, id.sendb);
-  id.bcs   = tl["stagen"]->AddTask(&MHD::ApplyPhysicalBCs, this, id.recvb);
-  id.prol  = tl["stagen"]->AddTask(&MHD::Prolongate, this, id.bcs);
-  id.c2p   = tl["stagen"]->AddTask(&MHD::ConToPrim, this, id.prol);
+  id.prol  = tl["stagen"]->AddTask(&MHD::Prolongate, this, id.recvb);
+  id.bcs   = tl["stagen"]->AddTask(&MHD::ApplyPhysicalBCs, this, id.prol);
+  id.c2p   = tl["stagen"]->AddTask(&MHD::ConToPrim, this, id.bcs);
   id.newdt = tl["stagen"]->AddTask(&MHD::NewTimeStep, this, id.c2p);
 
   // assemble "after_stagen" task list
   id.csend = tl["after_stagen"]->AddTask(&MHD::ClearSend, this, none);
->>>>>>> 3d4392d0
   // although RecvFlux/U/E/B functions check that all recvs complete, add ClearRecv to
   // task list anyways to catch potential bugs in MPI communication logic
   id.crecv = tl["after_stagen"]->AddTask(&MHD::ClearRecv, this, id.csend);
