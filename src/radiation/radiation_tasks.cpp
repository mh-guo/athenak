//========================================================================================
// AthenaXXX astrophysical plasma code
// Copyright(C) 2020 James M. Stone <jmstone@ias.edu> and the Athena code team
// Licensed under the 3-clause BSD License (the "LICENSE")
//========================================================================================
//! \file radiation_tasks.cpp
//! \brief functions that control Radiation tasks in the four task lists stored in the
//! MeshBlockPack: start_tl, run_tl, end_tl, operator_split_tl (currently not used)

#include <iostream>

#include "athena.hpp"
#include "globals.hpp"
#include "parameter_input.hpp"
#include "geodesic-grid/geodesic_grid.hpp"
#include "tasklist/task_list.hpp"
#include "mesh/mesh.hpp"
#include "eos/eos.hpp"
#include "bvals/bvals.hpp"
#include "hydro/hydro.hpp"
#include "mhd/mhd.hpp"
#include "radiation/radiation.hpp"

namespace radiation {
//----------------------------------------------------------------------------------------
//! \fn  void Radiation::AssembleRadiationTasks
//! \brief Adds radiation tasks to stage start/run/end task lists used by time integrators
//! Called by MeshBlockPack::AddPhysics() function directly after Radiation constructor
//! Many of the functions in the task list are implemented in this file because they are
//! simple, or they are wrappers that call one or more other functions.

void Radiation::AssembleRadiationTasks(TaskList &start, TaskList &run, TaskList &end) {
  TaskID none(0);
  hydro::Hydro *phyd = pmy_pack->phydro;
  mhd::MHD *pmhd = pmy_pack->pmhd;

  // construct task list depending on enabled physics modules and radiation parameters
  if (pmhd != nullptr && !(fixed_fluid)) {  // radiation magnetohydrodynamics
    // assemble start task list
    id.rad_irecv = start.AddTask(&Radiation::InitRecv, this, none);
    id.mhd_irecv = start.AddTask(&mhd::MHD::InitRecv, pmhd, none);

    // assemble run task list
    id.copycons  = run.AddTask(&Radiation::CopyCons, this, none);
    id.rad_flux  = run.AddTask(&Radiation::CalculateFluxes, this, id.copycons);
    id.rad_sendf = run.AddTask(&Radiation::SendFlux, this, id.rad_flux);
    id.rad_recvf = run.AddTask(&Radiation::RecvFlux, this, id.rad_sendf);
    id.rad_expl  = run.AddTask(&Radiation::ExpRKUpdate, this, id.rad_recvf);
    id.mhd_flux  = run.AddTask(&mhd::MHD::Fluxes, pmhd, id.rad_expl);
    id.mhd_sendf = run.AddTask(&mhd::MHD::SendFlux, pmhd, id.mhd_flux);
    id.mhd_recvf = run.AddTask(&mhd::MHD::RecvFlux, pmhd, id.mhd_sendf);
    id.mhd_expl  = run.AddTask(&mhd::MHD::ExpRKUpdate, pmhd, id.mhd_recvf);
    id.mhd_efld  = run.AddTask(&mhd::MHD::CornerE, pmhd, id.mhd_expl);
    id.mhd_sende = run.AddTask(&mhd::MHD::SendE, pmhd, id.mhd_efld);
    id.mhd_recve = run.AddTask(&mhd::MHD::RecvE, pmhd, id.mhd_sende);
    id.mhd_ct    = run.AddTask(&mhd::MHD::CT, pmhd, id.mhd_recve);
    id.rad_src   = run.AddTask(&Radiation::AddRadiationSourceTerm, this, id.mhd_ct);
    id.rad_resti = run.AddTask(&Radiation::RestrictI, this, id.rad_src);
    id.rad_sendi = run.AddTask(&Radiation::SendI, this, id.rad_resti);
    id.rad_recvi = run.AddTask(&Radiation::RecvI, this, id.rad_sendi);
    id.mhd_restu = run.AddTask(&mhd::MHD::RestrictU, pmhd, id.rad_recvi);
    id.mhd_sendu = run.AddTask(&mhd::MHD::SendU, pmhd, id.mhd_restu);
    id.mhd_recvu = run.AddTask(&mhd::MHD::RecvU, pmhd, id.mhd_sendu);
    id.mhd_restb = run.AddTask(&mhd::MHD::RestrictB, pmhd, id.mhd_recvu);
    id.mhd_sendb = run.AddTask(&mhd::MHD::SendB, pmhd, id.mhd_restb);
    id.mhd_recvb = run.AddTask(&mhd::MHD::RecvB, pmhd, id.mhd_sendb);
    id.bcs       = run.AddTask(&Radiation::ApplyPhysicalBCs, this, id.mhd_recvb);
    id.mhd_c2p   = run.AddTask(&mhd::MHD::ConToPrim, pmhd, id.bcs);

    // assemble end task list
    id.rad_csend = end.AddTask(&Radiation::ClearSend, this, none);
    id.mhd_csend = end.AddTask(&mhd::MHD::ClearSend, pmhd, none);
    // although RecvFlux/U/E/B functions check that all recvs complete, add ClearRecv to
    // task list anyways to catch potential bugs in MPI communication logic
    id.rad_crecv = end.AddTask(&Radiation::ClearRecv, this, id.rad_csend);
    id.mhd_crecv = end.AddTask(&mhd::MHD::ClearRecv, pmhd, id.mhd_csend);

  } else if (phyd != nullptr && !(fixed_fluid)) {  // radiation hydrodynamics
    // assemble start task list
    id.rad_irecv = start.AddTask(&Radiation::InitRecv, this, none);
    id.hyd_irecv = start.AddTask(&hydro::Hydro::InitRecv, phyd, none);

    // assemble run task list
    id.copycons = run.AddTask(&Radiation::CopyCons, this, none);
    id.rad_flux  = run.AddTask(&Radiation::CalculateFluxes, this, id.copycons);
    id.rad_sendf = run.AddTask(&Radiation::SendFlux, this, id.rad_flux);
    id.rad_recvf = run.AddTask(&Radiation::RecvFlux, this, id.rad_sendf);
    id.rad_expl  = run.AddTask(&Radiation::ExpRKUpdate, this, id.rad_recvf);
    id.hyd_flux  = run.AddTask(&hydro::Hydro::Fluxes, phyd, id.rad_expl);
    id.hyd_sendf = run.AddTask(&hydro::Hydro::SendFlux, phyd, id.hyd_flux);
    id.hyd_recvf = run.AddTask(&hydro::Hydro::RecvFlux, phyd, id.hyd_sendf);
    id.hyd_expl  = run.AddTask(&hydro::Hydro::ExpRKUpdate, phyd, id.hyd_recvf);
    id.rad_src   = run.AddTask(&Radiation::AddRadiationSourceTerm, this, id.hyd_expl);
    id.rad_resti = run.AddTask(&Radiation::RestrictI, this, id.rad_src);
    id.rad_sendi = run.AddTask(&Radiation::SendI, this, id.rad_resti);
    id.rad_recvi = run.AddTask(&Radiation::RecvI, this, id.rad_sendi);
    id.hyd_restu = run.AddTask(&hydro::Hydro::RestrictU, phyd, id.rad_recvi);
    id.hyd_sendu = run.AddTask(&hydro::Hydro::SendU, phyd, id.hyd_restu);
    id.hyd_recvu = run.AddTask(&hydro::Hydro::RecvU, phyd, id.hyd_sendu);
    id.bcs       = run.AddTask(&Radiation::ApplyPhysicalBCs, this, id.hyd_recvu);
    id.hyd_c2p   = run.AddTask(&hydro::Hydro::ConToPrim, phyd, id.bcs);

    // assemble end task list
    id.rad_csend = end.AddTask(&Radiation::ClearSend, this, none);
    id.hyd_csend = end.AddTask(&hydro::Hydro::ClearSend, phyd, none);
    // although RecvFlux/U/E/B functions check that all recvs complete, add ClearRecv to
    // task list anyways to catch potential bugs in MPI communication logic
    id.rad_crecv = end.AddTask(&Radiation::ClearRecv, this, id.rad_csend);
    id.hyd_crecv = end.AddTask(&hydro::Hydro::ClearRecv, phyd, id.hyd_csend);

  } else {  // radiation transport
    // assemble start task list
    id.rad_irecv = start.AddTask(&Radiation::InitRecv, this, none);

    // assemble run task list
    id.copycons = run.AddTask(&Radiation::CopyCons, this, none);
    id.rad_flux  = run.AddTask(&Radiation::CalculateFluxes, this, id.copycons);
    id.rad_sendf = run.AddTask(&Radiation::SendFlux, this, id.rad_flux);
    id.rad_recvf = run.AddTask(&Radiation::RecvFlux, this, id.rad_sendf);
    id.rad_expl  = run.AddTask(&Radiation::ExpRKUpdate, this, id.rad_recvf);
    id.rad_src   = run.AddTask(&Radiation::AddRadiationSourceTerm, this, id.rad_expl);
    id.rad_resti = run.AddTask(&Radiation::RestrictI, this, id.rad_src);
    id.rad_sendi = run.AddTask(&Radiation::SendI, this, id.rad_resti);
    id.rad_recvi = run.AddTask(&Radiation::RecvI, this, id.rad_sendi);
    id.bcs       = run.AddTask(&Radiation::ApplyPhysicalBCs, this, id.rad_recvi);

    // assemble end task list
    id.rad_csend = end.AddTask(&Radiation::ClearSend, this, none);
    // although RecvFlux/U/E/B functions check that all recvs complete, add ClearRecv to
    // task list anyways to catch potential bugs in MPI communication logic
    id.rad_crecv = end.AddTask(&Radiation::ClearRecv, this, id.rad_csend);
  }

  return;
}

//----------------------------------------------------------------------------------------
//! \fn  void Radiation::InitRecv
//  \brief function to post non-blocking receives (with MPI), and initialize all boundary
//  receive status flags to waiting (with or without MPI) for Radiation variables.

TaskStatus Radiation::InitRecv(Driver *pdrive, int stage) {
  // post receives for I
  TaskStatus tstat = pbval_i->InitRecv(prgeo->nangles);
  if (tstat != TaskStatus::complete) return tstat;

  // do not post receives for fluxes when stage < 0 (i.e. ICs)
  if (stage >= 0) {
    // with SMR/AMR, post receives for fluxes of I
    if (pmy_pack->pmesh->multilevel) {
      tstat = pbval_i->InitFluxRecv(prgeo->nangles);
      if (tstat != TaskStatus::complete) return tstat;
    }
  }

  return TaskStatus::complete;
}

//----------------------------------------------------------------------------------------
//! \fn  void Radiation::CopyCons
//  \brief  copy u0 --> u1 in first stage

TaskStatus Radiation::CopyCons(Driver *pdrive, int stage) {
  if (stage == 1) {
    // radiation
    Kokkos::deep_copy(DevExeSpace(), i1, i0);

    // hydro and MHD (if enabled)
    hydro::Hydro *phyd = pmy_pack->phydro;
    mhd::MHD *pmhd = pmy_pack->pmhd;
    if (pmhd != nullptr) {
      Kokkos::deep_copy(DevExeSpace(), pmhd->u1, pmhd->u0);
      Kokkos::deep_copy(DevExeSpace(), pmhd->b1.x1f, pmhd->b0.x1f);
      Kokkos::deep_copy(DevExeSpace(), pmhd->b1.x2f, pmhd->b0.x2f);
      Kokkos::deep_copy(DevExeSpace(), pmhd->b1.x3f, pmhd->b0.x3f);
    } else if (phyd != nullptr) {
      Kokkos::deep_copy(DevExeSpace(), phyd->u1, phyd->u0);
    }
  }
  return TaskStatus::complete;
}

//----------------------------------------------------------------------------------------
//! \fn TaskStatus Radiation::SendFlux
//! \brief Wrapper task list function to pack/send restricted values of fluxes of
//! conserved variables at fine/coarse boundaries

TaskStatus Radiation::SendFlux(Driver *pdrive, int stage) {
  TaskStatus tstat = TaskStatus::complete;
  // Only execute BoundaryValues function with SMR/SMR
  if (pmy_pack->pmesh->multilevel)  {
    tstat = pbval_i->PackAndSendFluxCC(iflx);
  }
  return tstat;
}

//----------------------------------------------------------------------------------------
//! \fn TaskStatus Radiation::RecvFlux
//! \brief Wrapper task list function to recv/unpack restricted values of fluxes of
//! conserved variables at fine/coarse boundaries

TaskStatus Radiation::RecvFlux(Driver *pdrive, int stage) {
  TaskStatus tstat = TaskStatus::complete;
  // Only execute BoundaryValues function with SMR/SMR
  if (pmy_pack->pmesh->multilevel) {
    tstat = pbval_i->RecvAndUnpackFluxCC(iflx);
  }
  return tstat;
}

//----------------------------------------------------------------------------------------
//! \fn TaskStatus Radiation::RestrictI
//! \brief Wrapper task list function to restrict conserved vars

TaskStatus Radiation::RestrictI(Driver *pdrive, int stage) {
  // Only execute Mesh function with SMR/AMR
  if (pmy_pack->pmesh->multilevel) {
    pmy_pack->pmesh->RestrictCC(i0, coarse_i0);
  }
  return TaskStatus::complete;
}

//----------------------------------------------------------------------------------------
//! \fn TaskStatus Radiation::SendI
//! \brief Wrapper task list function to pack/send cell-centered conserved variables

TaskStatus Radiation::SendI(Driver *pdrive, int stage) {
  TaskStatus tstat = pbval_i->PackAndSendCC(i0, coarse_i0);
  return tstat;
}

//----------------------------------------------------------------------------------------
//! \fn TaskStatus Radiation::RecvI
//! \brief Wrapper task list function to receive/unpack cell-centered conserved variables

TaskStatus Radiation::RecvI(Driver *pdrive, int stage) {
  TaskStatus tstat = pbval_i->RecvAndUnpackCC(i0, coarse_i0);
  return tstat;
}

//----------------------------------------------------------------------------------------
//! \fn TaskStatus Radiation::ApplyPhysicalBCs
//! \brief Wrapper task list function to call funtions that set physical and user BCs

TaskStatus Radiation::ApplyPhysicalBCs(Driver *pdrive, int stage) {
  // do not apply BCs if domain is strictly periodic
  if (pmy_pack->pmesh->strictly_periodic) return TaskStatus::complete;

  // physical BCs on radiation
  pbval_i->RadiationBCs((pmy_pack), (pbval_i->i_in), i0);

  // physical BCs on (M)HD
  hydro::Hydro *phyd = pmy_pack->phydro;
  mhd::MHD *pmhd = pmy_pack->pmhd;
  if (pmhd != nullptr) {
    pmhd->pbval_u->HydroBCs((pmy_pack), (pmhd->pbval_u->u_in), pmhd->u0);
    pmhd->pbval_b->BFieldBCs((pmy_pack), (pmhd->pbval_b->b_in), pmhd->b0);
  } else if (phyd != nullptr) {
    phyd->pbval_u->HydroBCs((pmy_pack), (phyd->pbval_u->u_in), phyd->u0);
  }

  // user BCs
  if (pmy_pack->pmesh->pgen->user_bcs) {
    (pmy_pack->pmesh->pgen->user_bcs_func)(pmy_pack->pmesh);
  }

  return TaskStatus::complete;
}

//----------------------------------------------------------------------------------------
//! \fn TaskStatus Radiation::ClearSend
//! \brief Wrapper task list function that checks all MPI sends have completed.  Called
//! in end_tl, when all steps in run_tl over all MeshBlocks have completed.

TaskStatus Radiation::ClearSend(Driver *pdrive, int stage) {
  // check sends of I complete
  TaskStatus tstat = pbval_i->ClearSend();
  if (tstat != TaskStatus::complete) return tstat;

  // do not check flux send for ICs (stage < 0)
  if (stage >= 0) {
    // with SMR/AMR check sends of restricted fluxes of U complete
    if (pmy_pack->pmesh->multilevel) {
      tstat = pbval_i->ClearFluxSend();
      if (tstat != TaskStatus::complete) return tstat;
    }
  }

<<<<<<< HEAD
  pmy_pack->pmesh->pmr->RestrictCC(i0, coarse_i0);
=======
>>>>>>> c08a6af9
  return TaskStatus::complete;
}

//----------------------------------------------------------------------------------------
//! \fn TaskStatus Radiation::ClearRecv
//! \brief Wrapper task list function that checks all MPI receives have completed.
//! Needed in Driver::Initialize to set ghost zones in ICs.

TaskStatus Radiation::ClearRecv(Driver *pdrive, int stage) {
  // check receives of U complete
  TaskStatus tstat = pbval_i->ClearRecv();
  if (tstat != TaskStatus::complete) return tstat;

  // do not check flux receives when stage < 0 (i.e. ICs)
  if (stage >= 0) {
    // with SMR/AMR check receives of restricted fluxes of U complete
    if (pmy_pack->pmesh->multilevel) {
      tstat = pbval_i->ClearFluxRecv();
      if (tstat != TaskStatus::complete) return tstat;
    }
  }

  return TaskStatus::complete;
}

} // namespace radiation<|MERGE_RESOLUTION|>--- conflicted
+++ resolved
@@ -286,10 +286,6 @@
     }
   }
 
-<<<<<<< HEAD
-  pmy_pack->pmesh->pmr->RestrictCC(i0, coarse_i0);
-=======
->>>>>>> c08a6af9
   return TaskStatus::complete;
 }
 
