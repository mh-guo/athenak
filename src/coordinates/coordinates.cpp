//========================================================================================
// AthenaXXX astrophysical plasma code
// Copyright(C) 2020 James M. Stone <jmstone@ias.edu> and the Athena code team
// Licensed under the 3-clause BSD License (the "LICENSE")
//========================================================================================
//! \file coordinates.cpp
//! \brief
#include <iostream> // cout
#include <string>

#include "athena.hpp"
#include "mesh/mesh.hpp"
#include "eos/eos.hpp"
#include "cartesian_ks.hpp"
#include "coordinates.hpp"
#include "cell_locations.hpp"
#include "hydro/hydro.hpp"
#include "mhd/mhd.hpp"

//----------------------------------------------------------------------------------------
// constructor, initializes coordinates data

Coordinates::Coordinates(ParameterInput *pin, MeshBlockPack *ppack) :
    pmy_pack(ppack),
    zone_mask("zone_mask",1,1,1,1),
    excision_floor("excision_floor",1,1,1,1),
    excision_flux("excision_flux",1,1,1,1) {
  // Check for relativistic dynamics
<<<<<<< HEAD
  is_special_relativistic = pin->GetOrAddBoolean("coord","special_rel",false);
  is_general_relativistic = pin->GetOrAddBoolean("coord","general_rel",false);
  multi_zone = pin->GetOrAddBoolean("coord","multi_zone",false);
  fixed_zone = pin->GetOrAddBoolean("coord","fixed_zone",false);
=======
  // WGC: idea for handling new EOS
  is_dynamical_relativistic = (pin->DoesBlockExist("adm") || pin->DoesBlockExist("z4c"))
                         && (pin->DoesBlockExist("hydro") || pin->DoesBlockExist("mhd"));
  if(!is_dynamical_relativistic) {
    is_special_relativistic = pin->GetOrAddBoolean("coord","special_rel",false);
    is_general_relativistic = pin->GetOrAddBoolean("coord","general_rel",false);
  } else {
    is_special_relativistic = is_general_relativistic = false;
  }
>>>>>>> ba4417df
  if (is_special_relativistic && is_general_relativistic) {
    std::cout << "### FATAL ERROR in "<< __FILE__ <<" at line " << __LINE__ << std::endl
              << "Cannot specify both SR and GR at same time" << std::endl;
    std::exit(EXIT_FAILURE);
  }

  // Read properties of metric and excision from input file for GR.
  if (is_general_relativistic || is_dynamical_relativistic) {
    coord_data.is_minkowski = pin->GetOrAddBoolean("coord","minkowski",false);
    if (!(coord_data.is_minkowski)) {
      coord_data.bh_spin = pin->GetReal("coord","a");
      coord_data.bh_excise = pin->GetOrAddBoolean("coord","excise",true);
    } else {
      coord_data.bh_spin = 0.0;
      coord_data.bh_excise = false;
    }

    if (coord_data.bh_excise) {
      // Set the density and pressure to which cells inside the excision radius will
      // be reset to.  Primitive velocities will be set to zero.
      coord_data.dexcise = pin->GetReal("coord","dexcise");
      coord_data.pexcise = pin->GetReal("coord","pexcise");
      coord_data.flux_excise_r = (pin->DoesBlockExist("radiation")) ?
        1.0+sqrt(1.0-SQR(coord_data.bh_spin)) :
        pin->GetOrAddReal("coord","flux_excise_r",1.0);
      coord_data.rexcise =
        (pin->DoesBlockExist("radiation")) ? 1.0+sqrt(1.0-SQR(coord_data.bh_spin)) : 1.0;

      coord_data.excision_scheme = ExcisionScheme::fixed;
      if (is_dynamical_relativistic) {
        std::string emethod = pin->GetOrAddString("coord","excision_scheme","fixed");
        if (emethod.compare("fixed") == 0) {
          coord_data.excision_scheme = ExcisionScheme::fixed;
        } else if (emethod.compare("lapse") == 0) {
          coord_data.excision_scheme = ExcisionScheme::lapse;
          coord_data.excise_lapse = pin->GetOrAddReal("coord","excise_lapse", 0.25);
        } else {
          std::cout << "### FATAL ERROR in " << __FILE__ << " at line "
                    << __LINE__ << std::endl
                    << "Unknown excision method: " << emethod << std::endl;
          std::exit(EXIT_FAILURE);
        }
      }

      // boolean masks allocation
      int nmb = ppack->nmb_thispack;
      auto &indcs = pmy_pack->pmesh->mb_indcs;
      int ncells1 = indcs.nx1 + 2*(indcs.ng);
      int ncells2 = (indcs.nx2 > 1)? (indcs.nx2 + 2*(indcs.ng)) : 1;
      int ncells3 = (indcs.nx3 > 1)? (indcs.nx3 + 2*(indcs.ng)) : 1;
      Kokkos::realloc(excision_floor, nmb, ncells3, ncells2, ncells1);
      Kokkos::realloc(excision_flux, nmb, ncells3, ncells2, ncells1);
      if (coord_data.excision_scheme == ExcisionScheme::fixed) {
        SetExcisionMasks(excision_floor, excision_flux);
      }
    }
  }
  if (multi_zone || fixed_zone) {
    // boolean masks allocation
    int nmb = ppack->nmb_thispack;
    auto &indcs = pmy_pack->pmesh->mb_indcs;
    int ncells1 = indcs.nx1 + 2*(indcs.ng);
    int ncells2 = (indcs.nx2 > 1)? (indcs.nx2 + 2*(indcs.ng)) : 1;
    int ncells3 = (indcs.nx3 > 1)? (indcs.nx3 + 2*(indcs.ng)) : 1;
    Kokkos::realloc(zone_mask, nmb, ncells3, ncells2, ncells1);
  }
}

//----------------------------------------------------------------------------------------
//! \fn
// Coordinate (geometric) source term function for GR hydrodynamics

void Coordinates::CoordSrcTerms(const DvceArray5D<Real> &prim, const EOS_Data &eos,
                                const Real dt, DvceArray5D<Real> &cons) {
  // capture variables for kernel
  auto &indcs = pmy_pack->pmesh->mb_indcs;
  int is = indcs.is; int ie = indcs.ie;
  int js = indcs.js; int je = indcs.je;
  int ks = indcs.ks; int ke = indcs.ke;
  auto &size = pmy_pack->pmb->mb_size;
  auto &flat = coord_data.is_minkowski;
  auto &spin = coord_data.bh_spin;

  Real gamma_prime = eos.gamma / (eos.gamma - 1.0);

  int nmb1 = pmy_pack->nmb_thispack - 1;
  par_for("coord_src", DevExeSpace(), 0, nmb1, ks, ke, js, je, is, ie,
  KOKKOS_LAMBDA(const int m, const int k, const int j, const int i) {
    // Extract components of metric
    Real &x1min = size.d_view(m).x1min;
    Real &x1max = size.d_view(m).x1max;
    Real x1v = CellCenterX(i-is, indcs.nx1, x1min, x1max);

    Real &x2min = size.d_view(m).x2min;
    Real &x2max = size.d_view(m).x2max;
    Real x2v = CellCenterX(j-js, indcs.nx2, x2min, x2max);

    Real &x3min = size.d_view(m).x3min;
    Real &x3max = size.d_view(m).x3max;
    Real x3v = CellCenterX(k-ks, indcs.nx3, x3min, x3max);

    Real glower[4][4], gupper[4][4];
    ComputeMetricAndInverse(x1v, x2v, x3v, flat, spin, glower, gupper);

    // Extract primitives
    const Real &rho  = prim(m,IDN,k,j,i);
    const Real &uu1  = prim(m,IVX,k,j,i);
    const Real &uu2  = prim(m,IVY,k,j,i);
    const Real &uu3  = prim(m,IVZ,k,j,i);
    Real pgas = eos.IdealGasPressure(prim(m,IEN,k,j,i));

    // Calculate 4-velocity (exploiting symmetry of metric)
    Real uu_sq = glower[1][1]*uu1*uu1 +2.0*glower[1][2]*uu1*uu2 +2.0*glower[1][3]*uu1*uu3
               + glower[2][2]*uu2*uu2 +2.0*glower[2][3]*uu2*uu3
               + glower[3][3]*uu3*uu3;
    Real alpha = sqrt(-1.0/gupper[0][0]);
    Real gamma = sqrt(1.0 + uu_sq);
    Real u0 = gamma / alpha;
    Real u1 = uu1 - alpha * gamma * gupper[0][1];
    Real u2 = uu2 - alpha * gamma * gupper[0][2];
    Real u3 = uu3 - alpha * gamma * gupper[0][3];

    // Calculate stress-energy tensor
    Real wtot = rho + gamma_prime * pgas;
    Real ptot = pgas;
    Real tt[4][4];
    tt[0][0] = wtot * u0 * u0 + ptot * gupper[0][0];
    tt[0][1] = wtot * u0 * u1 + ptot * gupper[0][1];
    tt[0][2] = wtot * u0 * u2 + ptot * gupper[0][2];
    tt[0][3] = wtot * u0 * u3 + ptot * gupper[0][3];
    tt[1][1] = wtot * u1 * u1 + ptot * gupper[1][1];
    tt[1][2] = wtot * u1 * u2 + ptot * gupper[1][2];
    tt[1][3] = wtot * u1 * u3 + ptot * gupper[1][3];
    tt[2][2] = wtot * u2 * u2 + ptot * gupper[2][2];
    tt[2][3] = wtot * u2 * u3 + ptot * gupper[2][3];
    tt[3][3] = wtot * u3 * u3 + ptot * gupper[3][3];

    // compute derivates of metric.
    Real dg_dx1[4][4], dg_dx2[4][4], dg_dx3[4][4];
    ComputeMetricDerivatives(x1v, x2v, x3v, flat, spin, dg_dx1, dg_dx2, dg_dx3);

    // Calculate source terms, exploiting symmetries
    Real s_1 = 0.0, s_2 = 0.0, s_3 = 0.0;
    s_1 += 0.5*dg_dx1[0][0] * tt[0][0];
    s_1 +=     dg_dx1[0][1] * tt[0][1];
    s_1 +=     dg_dx1[0][2] * tt[0][2];
    s_1 +=     dg_dx1[0][3] * tt[0][3];
    s_1 += 0.5*dg_dx1[1][1] * tt[1][1];
    s_1 +=     dg_dx1[1][2] * tt[1][2];
    s_1 +=     dg_dx1[1][3] * tt[1][3];
    s_1 += 0.5*dg_dx1[2][2] * tt[2][2];
    s_1 +=     dg_dx1[2][3] * tt[2][3];
    s_1 += 0.5*dg_dx1[3][3] * tt[3][3];

    s_2 += 0.5*dg_dx2[0][0] * tt[0][0];
    s_2 +=     dg_dx2[0][1] * tt[0][1];
    s_2 +=     dg_dx2[0][2] * tt[0][2];
    s_2 +=     dg_dx2[0][3] * tt[0][3];
    s_2 += 0.5*dg_dx2[1][1] * tt[1][1];
    s_2 +=     dg_dx2[1][2] * tt[1][2];
    s_2 +=     dg_dx2[1][3] * tt[1][3];
    s_2 += 0.5*dg_dx2[2][2] * tt[2][2];
    s_2 +=     dg_dx2[2][3] * tt[2][3];
    s_2 += 0.5*dg_dx2[3][3] * tt[3][3];

    s_3 += 0.5*dg_dx3[0][0] * tt[0][0];
    s_3 +=     dg_dx3[0][1] * tt[0][1];
    s_3 +=     dg_dx3[0][2] * tt[0][2];
    s_3 +=     dg_dx3[0][3] * tt[0][3];
    s_3 += 0.5*dg_dx3[1][1] * tt[1][1];
    s_3 +=     dg_dx3[1][2] * tt[1][2];
    s_3 +=     dg_dx3[1][3] * tt[1][3];
    s_3 += 0.5*dg_dx3[2][2] * tt[2][2];
    s_3 +=     dg_dx3[2][3] * tt[2][3];
    s_3 += 0.5*dg_dx3[3][3] * tt[3][3];

    // Add source terms to conserved quantities
    cons(m,IM1,k,j,i) += dt * s_1;
    cons(m,IM2,k,j,i) += dt * s_2;
    cons(m,IM3,k,j,i) += dt * s_3;
  });

  return;
}

//----------------------------------------------------------------------------------------
//! \fn
// Coordinate (geometric) source term function for GR MHD
//
// TODO(@user): Most of this function just copies the Hydro version.  Only difference is
// the inclusion of the magnetic field in computing the stress-energy tensor.  There must
// be a smarter way to generalize these two functions and avoid duplicated code.
// Functions distinguished only by argument list.

void Coordinates::CoordSrcTerms(const DvceArray5D<Real> &prim,
                                const DvceArray5D<Real> &bcc, const EOS_Data &eos,
                                const Real dt, DvceArray5D<Real> &cons) {
  // capture variables for kernel
  auto &indcs = pmy_pack->pmesh->mb_indcs;
  int is = indcs.is; int ie = indcs.ie;
  int js = indcs.js; int je = indcs.je;
  int ks = indcs.ks; int ke = indcs.ke;
  auto &size = pmy_pack->pmb->mb_size;
  auto &flat = coord_data.is_minkowski;
  auto &spin = coord_data.bh_spin;

  Real gamma_prime = eos.gamma / (eos.gamma - 1.0);

  int nmb1 = pmy_pack->nmb_thispack - 1;
  par_for("coord_src", DevExeSpace(), 0, nmb1, ks, ke, js, je, is, ie,
  KOKKOS_LAMBDA(const int m, const int k, const int j, const int i) {
    // Extract components of metric
    Real &x1min = size.d_view(m).x1min;
    Real &x1max = size.d_view(m).x1max;
    Real x1v = CellCenterX(i-is, indcs.nx1, x1min, x1max);

    Real &x2min = size.d_view(m).x2min;
    Real &x2max = size.d_view(m).x2max;
    Real x2v = CellCenterX(j-js, indcs.nx2, x2min, x2max);

    Real &x3min = size.d_view(m).x3min;
    Real &x3max = size.d_view(m).x3max;
    Real x3v = CellCenterX(k-ks, indcs.nx3, x3min, x3max);

    Real glower[4][4], gupper[4][4];
    ComputeMetricAndInverse(x1v, x2v, x3v, flat, spin, glower, gupper);

    // Extract primitives
    const Real &rho  = prim(m,IDN,k,j,i);
    const Real &uu1  = prim(m,IVX,k,j,i);
    const Real &uu2  = prim(m,IVY,k,j,i);
    const Real &uu3  = prim(m,IVZ,k,j,i);
    Real pgas = eos.IdealGasPressure(prim(m,IEN,k,j,i));

    // Calculate 4-velocity
    Real uu_sq = glower[1][1]*uu1*uu1 +2.0*glower[1][2]*uu1*uu2 +2.0*glower[1][3]*uu1*uu3
               + glower[2][2]*uu2*uu2 +2.0*glower[2][3]*uu2*uu3
               + glower[3][3]*uu3*uu3;
    Real alpha = sqrt(-1.0/gupper[0][0]);
    Real gamma = sqrt(1.0 + uu_sq);
    Real u0 = gamma / alpha;
    Real u1 = uu1 - alpha * gamma * gupper[0][1];
    Real u2 = uu2 - alpha * gamma * gupper[0][2];
    Real u3 = uu3 - alpha * gamma * gupper[0][3];

    // lower vector indices
    Real u_1 = glower[1][0]*u0 + glower[1][1]*u1 + glower[1][2]*u2 + glower[1][3]*u3;
    Real u_2 = glower[2][0]*u0 + glower[2][1]*u1 + glower[2][2]*u2 + glower[2][3]*u3;
    Real u_3 = glower[3][0]*u0 + glower[3][1]*u1 + glower[3][2]*u2 + glower[3][3]*u3;

    // calculate 4-magnetic field
    const Real &bb1 = bcc(m,IBX,k,j,i);
    const Real &bb2 = bcc(m,IBY,k,j,i);
    const Real &bb3 = bcc(m,IBZ,k,j,i);
    Real b0 = u_1*bb1 + u_2*bb2 + u_3*bb3;
    Real b1 = (bb1 + b0 * u1) / u0;
    Real b2 = (bb2 + b0 * u2) / u0;
    Real b3 = (bb3 + b0 * u3) / u0;

    // lower vector indices
    Real b_0 = glower[0][0]*b0 + glower[0][1]*b1 + glower[0][2]*b2 + glower[0][3]*b3;
    Real b_1 = glower[1][0]*b0 + glower[1][1]*b1 + glower[1][2]*b2 + glower[1][3]*b3;
    Real b_2 = glower[2][0]*b0 + glower[2][1]*b1 + glower[2][2]*b2 + glower[2][3]*b3;
    Real b_3 = glower[3][0]*b0 + glower[3][1]*b1 + glower[3][2]*b2 + glower[3][3]*b3;
    Real b_sq = b_0*b0 + b_1*b1 + b_2*b2 + b_3*b3;

    // Calculate stress-energy tensor
    Real wtot = rho + gamma_prime * pgas + b_sq;
    Real ptot = pgas + 0.5*b_sq;
    Real tt[4][4];
    tt[0][0] = wtot * u0 * u0 + ptot * gupper[0][0] - b0 * b0;
    tt[0][1] = wtot * u0 * u1 + ptot * gupper[0][1] - b0 * b1;
    tt[0][2] = wtot * u0 * u2 + ptot * gupper[0][2] - b0 * b2;
    tt[0][3] = wtot * u0 * u3 + ptot * gupper[0][3] - b0 * b3;
    tt[1][1] = wtot * u1 * u1 + ptot * gupper[1][1] - b1 * b1;
    tt[1][2] = wtot * u1 * u2 + ptot * gupper[1][2] - b1 * b2;
    tt[1][3] = wtot * u1 * u3 + ptot * gupper[1][3] - b1 * b3;
    tt[2][2] = wtot * u2 * u2 + ptot * gupper[2][2] - b2 * b2;
    tt[2][3] = wtot * u2 * u3 + ptot * gupper[2][3] - b2 * b3;
    tt[3][3] = wtot * u3 * u3 + ptot * gupper[3][3] - b3 * b3;

    // compute derivates of metric.
    Real dg_dx1[4][4], dg_dx2[4][4], dg_dx3[4][4];
    ComputeMetricDerivatives(x1v, x2v, x3v, flat, spin, dg_dx1, dg_dx2, dg_dx3);

    // Calculate source terms
    Real s_1 = 0.0, s_2 = 0.0, s_3 = 0.0;
    s_1 += 0.5*dg_dx1[0][0] * tt[0][0];
    s_1 +=     dg_dx1[0][1] * tt[0][1];
    s_1 +=     dg_dx1[0][2] * tt[0][2];
    s_1 +=     dg_dx1[0][3] * tt[0][3];
    s_1 += 0.5*dg_dx1[1][1] * tt[1][1];
    s_1 +=     dg_dx1[1][2] * tt[1][2];
    s_1 +=     dg_dx1[1][3] * tt[1][3];
    s_1 += 0.5*dg_dx1[2][2] * tt[2][2];
    s_1 +=     dg_dx1[2][3] * tt[2][3];
    s_1 += 0.5*dg_dx1[3][3] * tt[3][3];

    s_2 += 0.5*dg_dx2[0][0] * tt[0][0];
    s_2 +=     dg_dx2[0][1] * tt[0][1];
    s_2 +=     dg_dx2[0][2] * tt[0][2];
    s_2 +=     dg_dx2[0][3] * tt[0][3];
    s_2 += 0.5*dg_dx2[1][1] * tt[1][1];
    s_2 +=     dg_dx2[1][2] * tt[1][2];
    s_2 +=     dg_dx2[1][3] * tt[1][3];
    s_2 += 0.5*dg_dx2[2][2] * tt[2][2];
    s_2 +=     dg_dx2[2][3] * tt[2][3];
    s_2 += 0.5*dg_dx2[3][3] * tt[3][3];

    s_3 += 0.5*dg_dx3[0][0] * tt[0][0];
    s_3 +=     dg_dx3[0][1] * tt[0][1];
    s_3 +=     dg_dx3[0][2] * tt[0][2];
    s_3 +=     dg_dx3[0][3] * tt[0][3];
    s_3 += 0.5*dg_dx3[1][1] * tt[1][1];
    s_3 +=     dg_dx3[1][2] * tt[1][2];
    s_3 +=     dg_dx3[1][3] * tt[1][3];
    s_3 += 0.5*dg_dx3[2][2] * tt[2][2];
    s_3 +=     dg_dx3[2][3] * tt[2][3];
    s_3 += 0.5*dg_dx3[3][3] * tt[3][3];

    // Add source terms to conserved quantities
    cons(m,IM1,k,j,i) += dt * s_1;
    cons(m,IM2,k,j,i) += dt * s_2;
    cons(m,IM3,k,j,i) += dt * s_3;
  });

  return;
}<|MERGE_RESOLUTION|>--- conflicted
+++ resolved
@@ -26,12 +26,6 @@
     excision_floor("excision_floor",1,1,1,1),
     excision_flux("excision_flux",1,1,1,1) {
   // Check for relativistic dynamics
-<<<<<<< HEAD
-  is_special_relativistic = pin->GetOrAddBoolean("coord","special_rel",false);
-  is_general_relativistic = pin->GetOrAddBoolean("coord","general_rel",false);
-  multi_zone = pin->GetOrAddBoolean("coord","multi_zone",false);
-  fixed_zone = pin->GetOrAddBoolean("coord","fixed_zone",false);
-=======
   // WGC: idea for handling new EOS
   is_dynamical_relativistic = (pin->DoesBlockExist("adm") || pin->DoesBlockExist("z4c"))
                          && (pin->DoesBlockExist("hydro") || pin->DoesBlockExist("mhd"));
@@ -41,7 +35,6 @@
   } else {
     is_special_relativistic = is_general_relativistic = false;
   }
->>>>>>> ba4417df
   if (is_special_relativistic && is_general_relativistic) {
     std::cout << "### FATAL ERROR in "<< __FILE__ <<" at line " << __LINE__ << std::endl
               << "Cannot specify both SR and GR at same time" << std::endl;
