//========================================================================================
// AthenaXXX astrophysical plasma code
// Copyright(C) 2020 James M. Stone <jmstone@ias.edu> and the Athena code team
// Licensed under the 3-clause BSD License (the "LICENSE")
//========================================================================================
//! \file excision.cpp
//! \brief sets boolean masks for horizon excision

#include <float.h>

#include "athena.hpp"
#include "mesh/mesh.hpp"
#include "coordinates.hpp"
#include "cell_locations.hpp"
#include "coordinates/adm.hpp"

// inlined spherical Kerr-Schild r evaluated at CKS x1, x2, x3
KOKKOS_INLINE_FUNCTION
Real KSRX(const Real x1, const Real x2, const Real x3, const Real a) {
  Real rad = sqrt(SQR(x1) + SQR(x2) + SQR(x3));
  return sqrt((SQR(rad)-SQR(a)+sqrt(SQR(SQR(rad)-SQR(a))+4.0*SQR(a)*SQR(x3)))/2.0);
}

//----------------------------------------------------------------------------------------
//! \fn void Coordinates::SetExcisionMasks()
//  \brief Sets boolean masks for the excision in CKS

void Coordinates::SetExcisionMasks(DvceArray4D<bool> &excision_floor,
                                   DvceArray4D<bool> &excision_flux) {
  // capture variables for kernel
  auto &indcs = pmy_pack->pmesh->mb_indcs;
  int is = indcs.is; int js = indcs.js; int ks = indcs.ks;
  int &ng = indcs.ng;
  int n1 = indcs.nx1 + 2*ng;
  int n2 = (indcs.nx2 > 1)? (indcs.nx2 + 2*ng) : 1;
  int n3 = (indcs.nx3 > 1)? (indcs.nx3 + 2*ng) : 1;
  int nmb1 = pmy_pack->nmb_thispack - 1;
  auto &size = pmy_pack->pmb->mb_size;
  auto &spin = coord_data.bh_spin;
  auto &excision_radius = coord_data.rexcise;

  auto &flux_excise_r = coord_data.flux_excise_r;

  // NOTE(@pdmullen):
  // excision_floor: - if r_ks evaluated at this CC is <= excision_radius, mask the cell.
  // excision_flux:  - if r_ks evaluated at any portion of the two cells connecting
  //                   each face of this cell is <= excision_radius, mask the cell.
  par_for("set_excision", DevExeSpace(), 0, nmb1, 0, (n3-1), 0, (n2-1), 0, (n1-1),
  KOKKOS_LAMBDA(const int m, const int k, const int j, const int i) {
    // NOTE(@pdmullen): In some instances, calls to x? will access coordinate information
    // for which there is *no corresponding logical counterpart*, however, the
    // LeftEdgeX/CellCenterX functions can handle "out-of-range" queries.
    Real &x1min = size.d_view(m).x1min;
    Real &x1max = size.d_view(m).x1max;
    Real &x2min = size.d_view(m).x2min;
    Real &x2max = size.d_view(m).x2max;
    Real &x3min = size.d_view(m).x3min;
    Real &x3max = size.d_view(m).x3max;

    // We calculate the distance to the corner to make sure that only cells completely
    // inside the horizon are excised.
    Real &dx1 = size.d_view(m).dx1;
    Real &dx2 = size.d_view(m).dx2;
    Real &dx3 = size.d_view(m).dx3;

    Real x1v   = CellCenterX(i  -is, indcs.nx1, x1min, x1max);
    Real x1vm1 = CellCenterX(i-1-is, indcs.nx1, x1min, x1max);
    Real x1vp1 = CellCenterX(i+1-is, indcs.nx1, x1min, x1max);
    Real x1f   = LeftEdgeX  (i  -is, indcs.nx1, x1min, x1max);
    Real x1fm1 = LeftEdgeX  (i-1-is, indcs.nx1, x1min, x1max);
    Real x1fp1 = LeftEdgeX  (i+1-is, indcs.nx1, x1min, x1max);
    Real x1fp2 = LeftEdgeX  (i+2-is, indcs.nx1, x1min, x1max);

    Real x2v   = CellCenterX(j  -js, indcs.nx2, x2min, x2max);
    Real x2vm1 = CellCenterX(j-1-js, indcs.nx2, x2min, x2max);
    Real x2vp1 = CellCenterX(j+1-js, indcs.nx2, x2min, x2max);
    Real x2f   = LeftEdgeX  (j  -js, indcs.nx2, x2min, x2max);
    Real x2fm1 = LeftEdgeX  (j-1-js, indcs.nx2, x2min, x2max);
    Real x2fp1 = LeftEdgeX  (j+1-js, indcs.nx2, x2min, x2max);
    Real x2fp2 = LeftEdgeX  (j+2-js, indcs.nx2, x2min, x2max);

    Real x3v   = CellCenterX(k  -ks, indcs.nx3, x3min, x3max);
    Real x3vm1 = CellCenterX(k-1-ks, indcs.nx3, x3min, x3max);
    Real x3vp1 = CellCenterX(k+1-ks, indcs.nx3, x3min, x3max);
    Real x3f   = LeftEdgeX  (k  -ks, indcs.nx3, x3min, x3max);
    Real x3fm1 = LeftEdgeX  (k-1-ks, indcs.nx3, x3min, x3max);
    Real x3fp1 = LeftEdgeX  (k+1-ks, indcs.nx3, x3min, x3max);
    Real x3fp2 = LeftEdgeX  (k+2-ks, indcs.nx3, x3min, x3max);

    // Set excision floor mask
    if (KSRX(x1v,
             x2v,
             x3v,
             spin) <= excision_radius) excision_floor(m,k,j,i) = true;

    // Set excision flux mask
    Real x1, x2, x3;

    // Check face at i
    x1 = x1v;
    x1 = (fabs(x1) < fabs(x1vm1)) ? x1 : x1vm1;
    x1 = (fabs(x1) < fabs(x1f))   ? x1 : x1f;
    x1 = (fabs(x1) < fabs(x1fm1)) ? x1 : x1fm1;
    x1 = (fabs(x1) < fabs(x1fp1)) ? x1 : x1fp1;
    x2 = x2v;
    x2 = (fabs(x2) < fabs(x2f))   ? x2 : x2f;
    x2 = (fabs(x2) < fabs(x2fp1)) ? x2 : x2fp1;
    x3 = x3v;
    x3 = (fabs(x3) < fabs(x3f))   ? x3 : x3f;
    x3 = (fabs(x3) < fabs(x3fp1)) ? x3 : x3fp1;
    if (KSRX(x1,x2,x3,spin) <= flux_excise_r) excision_flux(m,k,j,i) = true;

    // check face at i+1
    x1 = x1vp1;
    x1 = (fabs(x1) < fabs(x1v))   ? x1 : x1v;
    x1 = (fabs(x1) < fabs(x1fp1)) ? x1 : x1fp1;
    x1 = (fabs(x1) < fabs(x1f))   ? x1 : x1f;
    x1 = (fabs(x1) < fabs(x1fp2)) ? x1 : x1fp2;
    if (KSRX(x1,x2,x3,spin) <= flux_excise_r) excision_flux(m,k,j,i) = true;

    // Check face at j
    x1 = x1v;
    x1 = (fabs(x1) < fabs(x1f))   ? x1 : x1f;
    x1 = (fabs(x1) < fabs(x1fp1)) ? x1 : x1fp1;
    x2 = x2v;
    x2 = (fabs(x2) < fabs(x2vm1)) ? x2 : x2vm1;
    x2 = (fabs(x2) < fabs(x2f))   ? x2 : x2f;
    x2 = (fabs(x2) < fabs(x2fm1)) ? x2 : x2fm1;
    x2 = (fabs(x2) < fabs(x2fp1)) ? x2 : x2fp1;
    x3 = x3v;
    x3 = (fabs(x3) < fabs(x3f))   ? x3 : x3f;
    x3 = (fabs(x3) < fabs(x3fp1)) ? x3 : x3fp1;
    if (KSRX(x1,x2,x3,spin) <= flux_excise_r) excision_flux(m,k,j,i) = true;

    // Check face at j+1
    x2 = x2vp1;
    x2 = (fabs(x2) < fabs(x2v))   ? x2 : x2v;
    x2 = (fabs(x2) < fabs(x2fp1)) ? x2 : x2fp1;
    x2 = (fabs(x2) < fabs(x2f))   ? x2 : x2f;
    x2 = (fabs(x2) < fabs(x2fp2)) ? x2 : x2fp2;
    if (KSRX(x1,x2,x3,spin) <= flux_excise_r) excision_flux(m,k,j,i) = true;

    // Check face at k
    x1 = x1v;
    x1 = (fabs(x1) < fabs(x1f))   ? x1 : x1f;
    x1 = (fabs(x1) < fabs(x1fp1)) ? x1 : x1fp1;
    x2 = x2v;
    x2 = (fabs(x2) < fabs(x2f))   ? x2 : x2f;
    x2 = (fabs(x2) < fabs(x2fp1)) ? x2 : x2fp1;
    x3 = x3v;
    x3 = (fabs(x3) < fabs(x3vm1)) ? x3 : x3vm1;
    x3 = (fabs(x3) < fabs(x3f))   ? x3 : x3f;
    x3 = (fabs(x3) < fabs(x3fm1)) ? x3 : x3fm1;
    x3 = (fabs(x3) < fabs(x3fp1)) ? x3 : x3fp1;
    if (KSRX(x1,x2,x3,spin) <= flux_excise_r) excision_flux(m,k,j,i) = true;

    // Check face at k+1
    x3 = x3vp1;
    x3 = (fabs(x3) < fabs(x3v))   ? x3 : x3v;
    x3 = (fabs(x3) < fabs(x3fp1)) ? x3 : x3fp1;
    x3 = (fabs(x3) < fabs(x3f))   ? x3 : x3f;
    x3 = (fabs(x3) < fabs(x3fp2)) ? x3 : x3fp2;
    if (KSRX(x1,x2,x3,spin) <= flux_excise_r) excision_flux(m,k,j,i) = true;
  });

  return;
}

<<<<<<< HEAD
//----------------------------------------------------------------------------------------
//! \fn void Coordinates::SetZoneMasks()
//  \brief Sets boolean masks for the inactive zones

void Coordinates::SetZoneMasks(DvceArray4D<bool> &zone_mask, Real rmin, Real rmax) {
  // capture variables for kernel
  auto &indcs = pmy_pack->pmesh->mb_indcs;
  int is = indcs.is, nx1 = indcs.nx1;
  int js = indcs.js, nx2 = indcs.nx2;
  int ks = indcs.ks, nx3 = indcs.nx3;
  int &ng = indcs.ng;
  int n1 = nx1 + 2*ng;
  int n2 = (nx2 > 1)? (nx2 + 2*ng) : 1;
  int n3 = (nx3 > 1)? (nx3 + 2*ng) : 1;
  int nmb1 = pmy_pack->nmb_thispack - 1;
  auto &size = pmy_pack->pmb->mb_size;

  // set inactive masks
  par_for("set_zone_masks", DevExeSpace(), 0, nmb1, 0, (n3-1), 0, (n2-1), 0, (n1-1),
  KOKKOS_LAMBDA(const int m, const int k, const int j, const int i) {
    Real x1v = CellCenterX(i-is, nx1, size.d_view(m).x1min, size.d_view(m).x1max);
    Real x2v = CellCenterX(j-js, nx2, size.d_view(m).x2min, size.d_view(m).x2max);
    Real x3v = CellCenterX(k-ks, nx3, size.d_view(m).x3min, size.d_view(m).x3max);
    Real rad = sqrt(SQR(x1v)+SQR(x2v)+SQR(x3v));
    zone_mask(m,k,j,i) = (rad < rmin || rad > rmax);
  });
  return;
=======
void Coordinates::UpdateExcisionMasks() {
  if (coord_data.excision_scheme == ExcisionScheme::lapse) {
    // capture variables for kernel
    auto &indcs = pmy_pack->pmesh->mb_indcs;
    int &ng = indcs.ng;
    int n1 = indcs.nx1 + 2*ng;
    int n2 = (indcs.nx2 > 1)? (indcs.nx2 + 2*ng) : 1;
    int n3 = (indcs.nx3 > 1)? (indcs.nx3 + 2*ng) : 1;
    int nmb1 = pmy_pack->nmb_thispack - 1;
    auto &adm = pmy_pack->padm->adm;
    auto &floor = excision_floor;
    auto &flux = excision_flux;

    Real &excise_lapse = coord_data.excise_lapse;

    par_for("set_excision", DevExeSpace(), 0, nmb1, 0, (n3-1), 0, (n2-1), 0, (n1-1),
    KOKKOS_LAMBDA(const int m, const int k, const int j, const int i) {
      bool excise = (adm.alpha(m,k,j,i) < excise_lapse);
      floor(m,k,j,i) = excise;
      flux(m,k,j,i) = excise;
    });
  }
>>>>>>> 79ee4db5
}<|MERGE_RESOLUTION|>--- conflicted
+++ resolved
@@ -166,7 +166,30 @@
   return;
 }
 
-<<<<<<< HEAD
+void Coordinates::UpdateExcisionMasks() {
+  if (coord_data.excision_scheme == ExcisionScheme::lapse) {
+    // capture variables for kernel
+    auto &indcs = pmy_pack->pmesh->mb_indcs;
+    int &ng = indcs.ng;
+    int n1 = indcs.nx1 + 2*ng;
+    int n2 = (indcs.nx2 > 1)? (indcs.nx2 + 2*ng) : 1;
+    int n3 = (indcs.nx3 > 1)? (indcs.nx3 + 2*ng) : 1;
+    int nmb1 = pmy_pack->nmb_thispack - 1;
+    auto &adm = pmy_pack->padm->adm;
+    auto &floor = excision_floor;
+    auto &flux = excision_flux;
+
+    Real &excise_lapse = coord_data.excise_lapse;
+
+    par_for("set_excision", DevExeSpace(), 0, nmb1, 0, (n3-1), 0, (n2-1), 0, (n1-1),
+    KOKKOS_LAMBDA(const int m, const int k, const int j, const int i) {
+      bool excise = (adm.alpha(m,k,j,i) < excise_lapse);
+      floor(m,k,j,i) = excise;
+      flux(m,k,j,i) = excise;
+    });
+  }
+}
+
 //----------------------------------------------------------------------------------------
 //! \fn void Coordinates::SetZoneMasks()
 //  \brief Sets boolean masks for the inactive zones
@@ -194,28 +217,4 @@
     zone_mask(m,k,j,i) = (rad < rmin || rad > rmax);
   });
   return;
-=======
-void Coordinates::UpdateExcisionMasks() {
-  if (coord_data.excision_scheme == ExcisionScheme::lapse) {
-    // capture variables for kernel
-    auto &indcs = pmy_pack->pmesh->mb_indcs;
-    int &ng = indcs.ng;
-    int n1 = indcs.nx1 + 2*ng;
-    int n2 = (indcs.nx2 > 1)? (indcs.nx2 + 2*ng) : 1;
-    int n3 = (indcs.nx3 > 1)? (indcs.nx3 + 2*ng) : 1;
-    int nmb1 = pmy_pack->nmb_thispack - 1;
-    auto &adm = pmy_pack->padm->adm;
-    auto &floor = excision_floor;
-    auto &flux = excision_flux;
-
-    Real &excise_lapse = coord_data.excise_lapse;
-
-    par_for("set_excision", DevExeSpace(), 0, nmb1, 0, (n3-1), 0, (n2-1), 0, (n1-1),
-    KOKKOS_LAMBDA(const int m, const int k, const int j, const int i) {
-      bool excise = (adm.alpha(m,k,j,i) < excise_lapse);
-      floor(m,k,j,i) = excise;
-      flux(m,k,j,i) = excise;
-    });
-  }
->>>>>>> 79ee4db5
 }